package org.wordpress.mobile.ReactNativeGutenbergBridge;

import android.support.annotation.Nullable;

import com.facebook.react.bridge.Callback;
import com.facebook.react.bridge.ReactApplicationContext;
import com.facebook.react.bridge.ReactContextBaseJavaModule;
import com.facebook.react.bridge.ReactMethod;
import com.facebook.react.bridge.WritableMap;
import com.facebook.react.bridge.WritableNativeMap;
import com.facebook.react.modules.core.DeviceEventManagerModule;

import org.wordpress.mobile.ReactNativeGutenbergBridge.GutenbergBridgeJS2Parent.MediaSelectedCallback;

public class RNReactNativeGutenbergBridgeModule extends ReactContextBaseJavaModule {
    private final ReactApplicationContext mReactContext;
    private final GutenbergBridgeJS2Parent mGutenbergBridgeJS2Parent;

    private static final String EVENT_NAME_REQUEST_GET_HTML = "requestGetHtml";
    private static final String EVENT_NAME_UPDATE_HTML = "updateHtml";
    private static final String EVENT_NAME_MEDIA_UPLOAD = "mediaUpload";

    private static final String MAP_KEY_UPDATE_HTML = "html";
    private static final String MAP_KEY_MEDIA_FILE_UPLOAD_STATE = "state";
    private static final String MAP_KEY_MEDIA_FILE_UPLOAD_MEDIA_ID = "mediaId";
    private static final String MAP_KEY_MEDIA_FILE_UPLOAD_MEDIA_URL = "mediaUrl";
    private static final String MAP_KEY_MEDIA_FILE_UPLOAD_MEDIA_PROGRESS = "progress";
    private static final String MAP_KEY_MEDIA_FILE_UPLOAD_MEDIA_SERVER_ID = "mediaServerId";

    private static final int MEDIA_UPLOAD_STATE_UPLOADING = 1;
    private static final int MEDIA_UPLOAD_STATE_SUCCEEDED = 2;
    private static final int MEDIA_UPLOAD_STATE_FAILED = 3;

    private static final int MEDIA_SERVER_ID_UNKNOWN = 0;


    public RNReactNativeGutenbergBridgeModule(ReactApplicationContext reactContext,
            GutenbergBridgeJS2Parent gutenbergBridgeJS2Parent) {
        super(reactContext);
        mReactContext = reactContext;
        mGutenbergBridgeJS2Parent = gutenbergBridgeJS2Parent;
    }

    @Override
    public String getName() {
        return "RNReactNativeGutenbergBridge";
    }

    private void emitToJS(String eventName, @Nullable WritableMap data) {
        mReactContext.getJSModule(DeviceEventManagerModule.RCTDeviceEventEmitter.class).emit(eventName, data);
    }

    public void getHtmlFromJS() {
        emitToJS(EVENT_NAME_REQUEST_GET_HTML, null);
    }

    public void setHtmlInJS(String html) {
        WritableMap writableMap = new WritableNativeMap();
        writableMap.putString(MAP_KEY_UPDATE_HTML, html);
        emitToJS(EVENT_NAME_UPDATE_HTML, writableMap);
    }

    @ReactMethod
    public void provideToNative_Html(String html, boolean changed) {
        mGutenbergBridgeJS2Parent.responseHtml(html, changed);
    }

    @ReactMethod
    public void onMediaLibraryPressed(final Callback onMediaSelected) {
        mGutenbergBridgeJS2Parent.onMediaLibraryPressed(new MediaSelectedCallback() {
            @Override public void onMediaSelected(String mediaUrl) {
                onMediaSelected.invoke(mediaUrl);
            }
        });
    }

    @ReactMethod
    public void onUploadMediaPressed(final Callback onUploadMediaSelected) {
        mGutenbergBridgeJS2Parent.onUploadMediaPressed(new GutenbergBridgeJS2Parent.MediaUploadCallback() {
            @Override
            public void onUploadMediaFileSelected(int mediaId, String mediaUri) {
                onUploadMediaSelected.invoke(mediaId, mediaUri, 0);
            }

            @Override
            public void onMediaFileUploadProgress(int mediaId, float progress) {
                setMediaFileUploadDataInJS(MEDIA_UPLOAD_STATE_UPLOADING, mediaId, null, progress, 0);
            }

            @Override
            public void onMediaFileUploadSucceeded(int mediaId, String mediaUrl, int mediaServerId) {
                setMediaFileUploadDataInJS(MEDIA_UPLOAD_STATE_SUCCEEDED, mediaId, mediaUrl, 1, mediaServerId);
            }

            @Override
            public void onMediaFileUploadFailed(int mediaId) {
                setMediaFileUploadDataInJS(MEDIA_UPLOAD_STATE_FAILED, mediaId, null, 0, 0);
            }
        });
    }

<<<<<<< HEAD
    @ReactMethod
    public void onCapturePhotoPressed(final Callback onUploadMediaSelected) {
        mGutenbergBridgeJS2Parent.onCapturePhotoPressed(new GutenbergBridgeJS2Parent.MediaUploadCallback() {
            @Override
            public void onUploadMediaFileSelected(int mediaId, String mediaUri) {
                onUploadMediaSelected.invoke(mediaId, mediaUri, 0);
            }

            @Override
            public void onMediaFileUploadProgress(int mediaId, float progress) {
                setMediaFileUploadDataInJS(MEDIA_UPLOAD_STATE_UPLOADING, mediaId, null, progress, 0);
            }

            @Override
            public void onMediaFileUploadSucceeded(int mediaId, String mediaUrl, int mediaServerId) {
                setMediaFileUploadDataInJS(MEDIA_UPLOAD_STATE_SUCCEEDED, mediaId, mediaUrl, 1, mediaServerId);
            }

            @Override
            public void onMediaFileUploadFailed(int mediaId) {
                setMediaFileUploadDataInJS(MEDIA_UPLOAD_STATE_FAILED, mediaId, null, 0, 0);
            }
        });
    }


=======
    private void setMediaFileUploadDataInJS(int state, int mediaId, String mediaUrl, float progress) {
        setMediaFileUploadDataInJS(state, mediaId, mediaUrl, progress, MEDIA_SERVER_ID_UNKNOWN);
    }

>>>>>>> 5a06827e
    private void setMediaFileUploadDataInJS(int state, int mediaId, String mediaUrl, float progress, int mediaServerId) {
        WritableMap writableMap = new WritableNativeMap();
        writableMap.putInt(MAP_KEY_MEDIA_FILE_UPLOAD_STATE, state);
        writableMap.putInt(MAP_KEY_MEDIA_FILE_UPLOAD_MEDIA_ID, mediaId);
        writableMap.putString(MAP_KEY_MEDIA_FILE_UPLOAD_MEDIA_URL, mediaUrl);
        writableMap.putDouble(MAP_KEY_MEDIA_FILE_UPLOAD_MEDIA_PROGRESS, progress);
        if (mediaServerId != MEDIA_SERVER_ID_UNKNOWN) {
            writableMap.putInt(MAP_KEY_MEDIA_FILE_UPLOAD_MEDIA_SERVER_ID, mediaServerId);
        }
        emitToJS(EVENT_NAME_MEDIA_UPLOAD, writableMap);
    }

    public void toggleEditorMode() {
        emitToJS("toggleHTMLMode", null);
    }
}<|MERGE_RESOLUTION|>--- conflicted
+++ resolved
@@ -84,7 +84,7 @@
 
             @Override
             public void onMediaFileUploadProgress(int mediaId, float progress) {
-                setMediaFileUploadDataInJS(MEDIA_UPLOAD_STATE_UPLOADING, mediaId, null, progress, 0);
+                setMediaFileUploadDataInJS(MEDIA_UPLOAD_STATE_UPLOADING, mediaId, null, progress);
             }
 
             @Override
@@ -94,12 +94,11 @@
 
             @Override
             public void onMediaFileUploadFailed(int mediaId) {
-                setMediaFileUploadDataInJS(MEDIA_UPLOAD_STATE_FAILED, mediaId, null, 0, 0);
+                setMediaFileUploadDataInJS(MEDIA_UPLOAD_STATE_FAILED, mediaId, null, 0 );
             }
         });
     }
 
-<<<<<<< HEAD
     @ReactMethod
     public void onCapturePhotoPressed(final Callback onUploadMediaSelected) {
         mGutenbergBridgeJS2Parent.onCapturePhotoPressed(new GutenbergBridgeJS2Parent.MediaUploadCallback() {
@@ -110,7 +109,7 @@
 
             @Override
             public void onMediaFileUploadProgress(int mediaId, float progress) {
-                setMediaFileUploadDataInJS(MEDIA_UPLOAD_STATE_UPLOADING, mediaId, null, progress, 0);
+                setMediaFileUploadDataInJS(MEDIA_UPLOAD_STATE_UPLOADING, mediaId, null, progress);
             }
 
             @Override
@@ -120,18 +119,15 @@
 
             @Override
             public void onMediaFileUploadFailed(int mediaId) {
-                setMediaFileUploadDataInJS(MEDIA_UPLOAD_STATE_FAILED, mediaId, null, 0, 0);
+                setMediaFileUploadDataInJS(MEDIA_UPLOAD_STATE_FAILED, mediaId, null, 0);
             }
         });
     }
 
-
-=======
     private void setMediaFileUploadDataInJS(int state, int mediaId, String mediaUrl, float progress) {
         setMediaFileUploadDataInJS(state, mediaId, mediaUrl, progress, MEDIA_SERVER_ID_UNKNOWN);
     }
 
->>>>>>> 5a06827e
     private void setMediaFileUploadDataInJS(int state, int mediaId, String mediaUrl, float progress, int mediaServerId) {
         WritableMap writableMap = new WritableNativeMap();
         writableMap.putInt(MAP_KEY_MEDIA_FILE_UPLOAD_STATE, state);
