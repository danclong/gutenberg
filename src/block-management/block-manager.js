/**
 * @format
 * @flow
 */

import React from 'react';

import { Text, View, Keyboard, LayoutChangeEvent, SafeAreaView } from 'react-native';
import BlockHolder from './block-holder';
import type { BlockType } from '../store/types';
import styles from './block-manager.scss';
import inlineToolbarStyles from './inline-toolbar/style.scss';
import toolbarStyles from './block-toolbar.scss';
import BlockPicker from './block-picker';
import HTMLTextInput from '../components/html-text-input';
import BlockToolbar from './block-toolbar';
import KeyboardAvoidingView from '../components/keyboard-avoiding-view';
import KeyboardAwareFlatList from '../components/keyboard-aware-flat-list';

// Gutenberg imports
import { withDispatch, withSelect } from '@wordpress/data';
import { compose } from '@wordpress/compose';
import { createBlock, isUnmodifiedDefaultBlock } from '@wordpress/blocks';
import { DefaultBlockAppender } from '@wordpress/editor';
import { sendNativeEditorDidLayout } from 'react-native-gutenberg-bridge';

type PropsType = {
	blockClientIds: Array<string>,
	blockCount: number,
	focusBlock: ( clientId: string ) => void,
	insertBlock: ( block: BlockType, position: number ) => void,
	rootClientId: ?string,
	replaceBlock: ( string, BlockType ) => mixed,
	selectedBlock: ?BlockType,
	selectedBlockClientId: string,
	selectedBlockOrder: number,
	isBlockSelected: string => boolean,
	showHtml: boolean,
};

type StateType = {
	blockTypePickerVisible: boolean,
	isKeyboardVisible: boolean,
	rootViewHeight: number;
};

export class BlockManager extends React.Component<PropsType, StateType> {
	constructor( props: PropsType ) {
		super( props );

<<<<<<< HEAD
=======
		( this: any ).renderItem = this.renderItem.bind( this );
		( this: any ).shouldFlatListPreventAutomaticScroll = this.shouldFlatListPreventAutomaticScroll.bind( this );
		( this: any ).keyExtractor = this.keyExtractor.bind( this );

		const blocks = props.blocks.map( ( block ) => {
			const newBlock = { ...block };
			newBlock.focused = props.isBlockSelected( block.clientId );
			return newBlock;
		} );

>>>>>>> 205d1a0b
		this.state = {
			blockTypePickerVisible: false,
			isKeyboardVisible: false,
			rootViewHeight: 0,
		};
	}

	// TODO: in the near future this will likely be changed to onShowBlockTypePicker and bound to this.props
	// once we move the action to the toolbar
	showBlockTypePicker( show: boolean ) {
		this.setState( { blockTypePickerVisible: show } );
	}

	onBlockTypeSelected = ( itemValue: string ) => {
		this.setState( { blockTypePickerVisible: false } );

		// create an empty block of the selected type
		const newBlock = createBlock( itemValue );

		// now determine whether we need to replace the currently selected block (if it's empty)
		// or just add a new block as usual
		if ( this.isReplaceable( this.props.selectedBlock ) ) {
			// do replace here
			this.props.replaceBlock( this.props.selectedBlockClientId, newBlock );
		} else {
			const indexAfterSelected = this.props.selectedBlockOrder + 1;
			const insertionIndex = indexAfterSelected || this.props.blockCount;
			this.props.insertBlock( newBlock, insertionIndex );
		}

		// now set the focus
		this.props.focusBlock( newBlock.clientId );
	};

	onRootViewLayout = ( event: LayoutChangeEvent ) => {
		const { height } = event.nativeEvent.layout;
<<<<<<< HEAD
		this.setState( { rootViewHeight: height } );
	};
=======
		this.setState( { rootViewHeight: height }, () => {
			sendNativeEditorDidLayout();
		} );
	}

	componentDidMount() {
		this.keyboardDidShowListener = Keyboard.addListener( keyboardDidShow, this.keyboardDidShow );
		this.keyboardDidHideListener = Keyboard.addListener( keyboardDidHide, this.keyboardDidHide );
	}

	componentWillUnmount() {
		Keyboard.removeListener( keyboardDidShow, this.keyboardDidShow );
		Keyboard.removeListener( keyboardDidHide, this.keyboardDidHide );
	}
>>>>>>> 205d1a0b

	keyboardDidShow = () => {
		this.setState( { isKeyboardVisible: true } );
	};

	keyboardDidHide = () => {
		this.setState( { isKeyboardVisible: false } );
	};

	componentDidMount() {
		Keyboard.addListener( 'keyboardDidShow', this.keyboardDidShow );
		Keyboard.addListener( 'keyboardDidHide', this.keyboardDidHide );
	}

	componentWillUnmount() {
		Keyboard.removeListener( 'keyboardDidShow', this.keyboardDidShow );
		Keyboard.removeListener( 'keyboardDidHide', this.keyboardDidHide );
	}

	shouldFlatListPreventAutomaticScroll() {
		return this.state.blockTypePickerVisible;
	}

	keyExtractor( item: Object ) {
		return item.clientId;
	}

	renderList() {
<<<<<<< HEAD
=======
		// TODO: we won't need this. This just a temporary solution until we implement the RecyclerViewList native code for iOS
		// And fix problems with RecyclerViewList on Android
		const list = (
			<KeyboardAwareFlatList
				blockToolbarHeight={ toolbarStyles.container.height }
				innerToolbarHeight={ inlineToolbarStyles.toolbar.height }
				parentHeight={ this.state.rootViewHeight }
				keyboardShouldPersistTaps="always"
				style={ styles.list }
				data={ this.state.blocks }
				extraData={ { refresh: this.state.refresh } }
				keyExtractor={ this.keyExtractor }
				renderItem={ this.renderItem }
				shouldPreventAutomaticScroll={ this.shouldFlatListPreventAutomaticScroll }
			/>
		);
>>>>>>> 205d1a0b
		return (
			<View style={ { flex: 1 } } >
				<DefaultBlockAppender rootClientId={ this.props.rootClientId } />
<<<<<<< HEAD
				<FlatList
					keyboardShouldPersistTaps="always"
					style={ styles.list }
					data={ this.props.blockClientIds }
					keyExtractor={ ( item ) => item }
					renderItem={ this.renderItem }
				/>
				<BlockToolbar
					onInsertClick={ () => {
						this.showBlockTypePicker( true );
					} }
					showKeyboardHideButton={ this.state.isKeyboardVisible }
				/>
			</KeyboardAvoidingView>
=======
				{ list }
				<SafeAreaView>
					<View style={ { height: toolbarStyles.container.height } } />
				</SafeAreaView>
				<KeyboardAvoidingView
					style={ styles.blockToolbarKeyboardAvoidingView }
					parentHeight={ this.state.rootViewHeight } >
					<BlockToolbar
						onInsertClick={ () => {
							this.showBlockTypePicker( true );
						} }
						onKeyboardHide={ () => {
							this.onKeyboardHide();
						} }
						showKeyboardHideButton={ this.state.isKeyboardVisible }
					/>
				</KeyboardAvoidingView>
			</View>
>>>>>>> 205d1a0b
		);
	}

	render() {
		return (
<<<<<<< HEAD
			<View style={ styles.container } onLayout={ this.onRootViewLayout }>
				{
					this.props.showHtml ?
						this.renderHTML() :
						this.renderList()
				}
				{ this.state.blockTypePickerVisible && (
					<BlockPicker
						onDismiss={ () => this.showBlockTypePicker( false ) }
						onValueSelected={ this.onBlockTypeSelected }
						isReplacement={ this.isReplaceable( this.props.selectedBlock ) }
					/>
				) }
			</View>
		);
	}

	isEmptyBlock( block: BlockType ) {
		const content = block.attributes.content;
		const innerBlocks = block.innerBlocks;
		return ( content === undefined || content === '' ) && ( innerBlocks.length === 0 );
	}

	isCandidateForReplaceBlock( block: BlockType ) {
		return ( block.name === 'core/paragraph' || block.name === 'core/heading' || block.name === 'core/code' );
=======
			<SafeAreaView style={ styles.container } onLayout={ this.onRootViewLayout }>
				{ this.props.showHtml && this.renderHTML() }
				{ ! this.props.showHtml && list }
				{ this.state.blockTypePickerVisible && blockTypePicker }
			</SafeAreaView>
		);
	}

	isFirstBlock( index: number ) {
		return index === 0;
	}

	isLastBlock( index: number ) {
		return index === this.state.blocks.length - 1;
>>>>>>> 205d1a0b
	}

	isReplaceable( block: ?BlockType ) {
		if ( ! block ) {
			return false;
		}
		return isUnmodifiedDefaultBlock( block );
	}

	renderItem = ( value: { item: string, index: number } ) => {
		const clientId = value.item;

		return (
			<View>
				<BlockHolder
					key={ clientId }
					showTitle={ false }
					clientId={ clientId }
					rootClientId={ this.props.rootClientId }
				/>
				{ this.state.blockTypePickerVisible && this.props.isBlockSelected( clientId ) && (
					<View style={ styles.containerStyleAddHere } >
						<View style={ styles.lineStyleAddHere }></View>
						<Text style={ styles.labelStyleAddHere } >ADD BLOCK HERE</Text>
						<View style={ styles.lineStyleAddHere }></View>
					</View>
				) }
			</View>
		);
	};

	renderHTML() {
		return (
			<HTMLTextInput { ...this.props } />
		);
	}
}

export default compose( [
	withSelect( ( select, { rootClientId } ) => {
		const {
			getBlockCount,
			getBlockIndex,
			getBlockOrder,
			getSelectedBlock,
			getSelectedBlockClientId,
			isBlockSelected,
			getBlockMode,
		} = select( 'core/editor' );
		const selectedBlockClientId = getSelectedBlockClientId();

		return {
			blockClientIds: getBlockOrder( rootClientId ),
			blockCount: getBlockCount( rootClientId ),
			isBlockSelected,
			selectedBlock: getSelectedBlock(),
			selectedBlockClientId,
			selectedBlockOrder: getBlockIndex( selectedBlockClientId ),
			showHtml: getBlockMode() === 'html',
		};
	} ),
	withDispatch( ( dispatch ) => {
		const {
			clearSelectedBlock,
			insertBlock,
			replaceBlock,
			selectBlock,
		} = dispatch( 'core/editor' );

		return {
			insertBlock,
			focusBlock: ( clientId ) => {
				clearSelectedBlock();
				selectBlock( clientId );
			},
			replaceBlock,
		};
	} ),
] )( BlockManager );<|MERGE_RESOLUTION|>--- conflicted
+++ resolved
@@ -4,6 +4,7 @@
  */
 
 import React from 'react';
+import { identity } from 'lodash';
 
 import { Text, View, Keyboard, LayoutChangeEvent, SafeAreaView } from 'react-native';
 import BlockHolder from './block-holder';
@@ -48,19 +49,9 @@
 	constructor( props: PropsType ) {
 		super( props );
 
-<<<<<<< HEAD
-=======
 		( this: any ).renderItem = this.renderItem.bind( this );
-		( this: any ).shouldFlatListPreventAutomaticScroll = this.shouldFlatListPreventAutomaticScroll.bind( this );
-		( this: any ).keyExtractor = this.keyExtractor.bind( this );
-
-		const blocks = props.blocks.map( ( block ) => {
-			const newBlock = { ...block };
-			newBlock.focused = props.isBlockSelected( block.clientId );
-			return newBlock;
-		} );
-
->>>>>>> 205d1a0b
+		( this: any ).shouldFlatListPreventAutomaticScroll = this.shouldFlatListPreventAutomaticScroll.bind( this )
+
 		this.state = {
 			blockTypePickerVisible: false,
 			isKeyboardVisible: false,
@@ -97,26 +88,11 @@
 
 	onRootViewLayout = ( event: LayoutChangeEvent ) => {
 		const { height } = event.nativeEvent.layout;
-<<<<<<< HEAD
-		this.setState( { rootViewHeight: height } );
-	};
-=======
 		this.setState( { rootViewHeight: height }, () => {
 			sendNativeEditorDidLayout();
 		} );
 	}
 
-	componentDidMount() {
-		this.keyboardDidShowListener = Keyboard.addListener( keyboardDidShow, this.keyboardDidShow );
-		this.keyboardDidHideListener = Keyboard.addListener( keyboardDidHide, this.keyboardDidHide );
-	}
-
-	componentWillUnmount() {
-		Keyboard.removeListener( keyboardDidShow, this.keyboardDidShow );
-		Keyboard.removeListener( keyboardDidHide, this.keyboardDidHide );
-	}
->>>>>>> 205d1a0b
-
 	keyboardDidShow = () => {
 		this.setState( { isKeyboardVisible: true } );
 	};
@@ -139,75 +115,46 @@
 		return this.state.blockTypePickerVisible;
 	}
 
-	keyExtractor( item: Object ) {
-		return item.clientId;
+	keyExtractor( clientId: string ) {
+		return clientId;
 	}
 
 	renderList() {
-<<<<<<< HEAD
-=======
-		// TODO: we won't need this. This just a temporary solution until we implement the RecyclerViewList native code for iOS
-		// And fix problems with RecyclerViewList on Android
-		const list = (
-			<KeyboardAwareFlatList
-				blockToolbarHeight={ toolbarStyles.container.height }
-				innerToolbarHeight={ inlineToolbarStyles.toolbar.height }
-				parentHeight={ this.state.rootViewHeight }
-				keyboardShouldPersistTaps="always"
-				style={ styles.list }
-				data={ this.state.blocks }
-				extraData={ { refresh: this.state.refresh } }
-				keyExtractor={ this.keyExtractor }
-				renderItem={ this.renderItem }
-				shouldPreventAutomaticScroll={ this.shouldFlatListPreventAutomaticScroll }
-			/>
-		);
->>>>>>> 205d1a0b
 		return (
 			<View style={ { flex: 1 } } >
 				<DefaultBlockAppender rootClientId={ this.props.rootClientId } />
-<<<<<<< HEAD
-				<FlatList
+				<KeyboardAwareFlatList
+					blockToolbarHeight={ toolbarStyles.container.height }
+					innerToolbarHeight={ inlineToolbarStyles.toolbar.height }
+					parentHeight={ this.state.rootViewHeight }
 					keyboardShouldPersistTaps="always"
 					style={ styles.list }
 					data={ this.props.blockClientIds }
-					keyExtractor={ ( item ) => item }
+					keyExtractor={ identity }
 					renderItem={ this.renderItem }
+					shouldPreventAutomaticScroll={ this.shouldFlatListPreventAutomaticScroll }
 				/>
-				<BlockToolbar
-					onInsertClick={ () => {
-						this.showBlockTypePicker( true );
-					} }
-					showKeyboardHideButton={ this.state.isKeyboardVisible }
-				/>
-			</KeyboardAvoidingView>
-=======
-				{ list }
 				<SafeAreaView>
 					<View style={ { height: toolbarStyles.container.height } } />
 				</SafeAreaView>
 				<KeyboardAvoidingView
 					style={ styles.blockToolbarKeyboardAvoidingView }
-					parentHeight={ this.state.rootViewHeight } >
+					parentHeight={ this.state.rootViewHeight }
+				>
 					<BlockToolbar
 						onInsertClick={ () => {
 							this.showBlockTypePicker( true );
-						} }
-						onKeyboardHide={ () => {
-							this.onKeyboardHide();
 						} }
 						showKeyboardHideButton={ this.state.isKeyboardVisible }
 					/>
 				</KeyboardAvoidingView>
 			</View>
->>>>>>> 205d1a0b
 		);
 	}
 
 	render() {
 		return (
-<<<<<<< HEAD
-			<View style={ styles.container } onLayout={ this.onRootViewLayout }>
+			<SafeAreaView style={ styles.container } onLayout={ this.onRootViewLayout }>
 				{
 					this.props.showHtml ?
 						this.renderHTML() :
@@ -220,34 +167,8 @@
 						isReplacement={ this.isReplaceable( this.props.selectedBlock ) }
 					/>
 				) }
-			</View>
-		);
-	}
-
-	isEmptyBlock( block: BlockType ) {
-		const content = block.attributes.content;
-		const innerBlocks = block.innerBlocks;
-		return ( content === undefined || content === '' ) && ( innerBlocks.length === 0 );
-	}
-
-	isCandidateForReplaceBlock( block: BlockType ) {
-		return ( block.name === 'core/paragraph' || block.name === 'core/heading' || block.name === 'core/code' );
-=======
-			<SafeAreaView style={ styles.container } onLayout={ this.onRootViewLayout }>
-				{ this.props.showHtml && this.renderHTML() }
-				{ ! this.props.showHtml && list }
-				{ this.state.blockTypePickerVisible && blockTypePicker }
 			</SafeAreaView>
 		);
-	}
-
-	isFirstBlock( index: number ) {
-		return index === 0;
-	}
-
-	isLastBlock( index: number ) {
-		return index === this.state.blocks.length - 1;
->>>>>>> 205d1a0b
 	}
 
 	isReplaceable( block: ?BlockType ) {
@@ -257,7 +178,7 @@
 		return isUnmodifiedDefaultBlock( block );
 	}
 
-	renderItem = ( value: { item: string, index: number } ) => {
+	renderItem( value: { item: string, index: number } ) {
 		const clientId = value.item;
 
 		return (
