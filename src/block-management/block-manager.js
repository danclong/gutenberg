--- conflicted
+++ resolved
@@ -27,11 +27,6 @@
  */
 import type { BlockType } from '../store/types';
 import styles from './block-manager.scss';
-<<<<<<< HEAD
-import blockHolderStyles from './block-holder.scss';
-=======
-import HTMLTextInput from '../components/html-text-input';
->>>>>>> d83eed8d
 import SafeArea from 'react-native-safe-area';
 
 const blockMobileToolbarHeight = 44;
