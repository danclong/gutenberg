<?php
/**
 * Plugin Name: Gutenberg
 * Plugin URI: https://github.com/WordPress/gutenberg
 * Description: Printing since 1440. This is the development plugin for the new block editor in core.
<<<<<<< HEAD
 * Version: 7.4.0
=======
 * Version: 7.6.0
>>>>>>> 251bab45
 * Author: Gutenberg Team
 * Text Domain: gutenberg
 *
 * @package gutenberg
 */

### BEGIN AUTO-GENERATED DEFINES
defined( 'GUTENBERG_DEVELOPMENT_MODE' ) or define( 'GUTENBERG_DEVELOPMENT_MODE', true );
### END AUTO-GENERATED DEFINES

gutenberg_pre_init();

/**
 * Gutenberg's Menu.
 *
 * Adds a new wp-admin menu page for the Gutenberg editor.
 *
 * @since 0.1.0
 */
function gutenberg_menu() {
	global $submenu;

	add_menu_page(
		'Gutenberg',
		'Gutenberg',
		'edit_posts',
		'gutenberg',
		'',
		'dashicons-edit'
	);

	add_submenu_page(
		'gutenberg',
		__( 'Demo', 'gutenberg' ),
		__( 'Demo', 'gutenberg' ),
		'edit_posts',
		'gutenberg'
	);

	if ( get_option( 'gutenberg-experiments' ) ) {
		if ( array_key_exists( 'gutenberg-widget-experiments', get_option( 'gutenberg-experiments' ) ) ) {
			add_submenu_page(
				'gutenberg',
				__( 'Widgets (beta)', 'gutenberg' ),
				__( 'Widgets (beta)', 'gutenberg' ),
				'edit_theme_options',
				'gutenberg-widgets',
				'the_gutenberg_widgets'
			);
		}
		if ( array_key_exists( 'gutenberg-full-site-editing', get_option( 'gutenberg-experiments' ) ) ) {
			add_submenu_page(
				'gutenberg',
				__( 'Site Editor (beta)', 'gutenberg' ),
				__( 'Site Editor (beta)', 'gutenberg' ),
				'edit_theme_options',
				'gutenberg-edit-site',
				'gutenberg_edit_site_page'
			);
		}
	}

	if ( current_user_can( 'edit_posts' ) ) {
		$submenu['gutenberg'][] = array(
			__( 'Support', 'gutenberg' ),
			'edit_posts',
			__( 'https://wordpress.org/support/plugin/gutenberg', 'gutenberg' ),
		);

		$submenu['gutenberg'][] = array(
			__( 'Documentation', 'gutenberg' ),
			'edit_posts',
			'https://developer.wordpress.org/block-editor/',
		);
	}

	add_submenu_page(
		'gutenberg',
		__( 'Experiments Settings', 'gutenberg' ),
		__( 'Experiments', 'gutenberg' ),
		'edit_posts',
		'gutenberg-experiments',
		'the_gutenberg_experiments'
	);
}
add_action( 'admin_menu', 'gutenberg_menu' );

/**
 * Display a version notice and deactivate the Gutenberg plugin.
 *
 * @since 0.1.0
 */
function gutenberg_wordpress_version_notice() {
	echo '<div class="error"><p>';
	/* translators: %s: Minimum required version */
	printf( __( 'Gutenberg requires WordPress %s or later to function properly. Please upgrade WordPress before activating Gutenberg.', 'gutenberg' ), '5.2.0' );
	echo '</p></div>';

	deactivate_plugins( array( 'gutenberg/gutenberg.php' ) );
}

/**
 * Display a build notice.
 *
 * @since 0.1.0
 */
function gutenberg_build_files_notice() {
	echo '<div class="error"><p>';
	_e( 'Gutenberg development mode requires files to be built. Run <code>npm install</code> to install dependencies, <code>npm run build</code> to build the files or <code>npm run dev</code> to build the files and watch for changes. Read the <a href="https://github.com/WordPress/gutenberg/blob/master/docs/contributors/getting-started.md">contributing</a> file for more information.', 'gutenberg' );
	echo '</p></div>';
}

/**
 * Verify that we can initialize the Gutenberg editor , then load it.
 *
 * @since 1.5.0
 */
function gutenberg_pre_init() {
	global $wp_version;
	if ( defined( 'GUTENBERG_DEVELOPMENT_MODE' ) && GUTENBERG_DEVELOPMENT_MODE && ! file_exists( dirname( __FILE__ ) . '/build/blocks' ) ) {
		add_action( 'admin_notices', 'gutenberg_build_files_notice' );
		return;
	}

	// Get unmodified $wp_version.
	include ABSPATH . WPINC . '/version.php';

	// Strip '-src' from the version string. Messes up version_compare().
	$version = str_replace( '-src', '', $wp_version );

	if ( version_compare( $version, '5.2.0', '<' ) ) {
		add_action( 'admin_notices', 'gutenberg_wordpress_version_notice' );
		return;
	}

	require_once dirname( __FILE__ ) . '/lib/load.php';
}

/**
 * Outputs a WP REST API nonce.
 */
function gutenberg_rest_nonce() {
	exit( wp_create_nonce( 'wp_rest' ) );
}
add_action( 'wp_ajax_gutenberg_rest_nonce', 'gutenberg_rest_nonce' );<|MERGE_RESOLUTION|>--- conflicted
+++ resolved
@@ -3,11 +3,7 @@
  * Plugin Name: Gutenberg
  * Plugin URI: https://github.com/WordPress/gutenberg
  * Description: Printing since 1440. This is the development plugin for the new block editor in core.
-<<<<<<< HEAD
- * Version: 7.4.0
-=======
  * Version: 7.6.0
->>>>>>> 251bab45
  * Author: Gutenberg Team
  * Text Domain: gutenberg
  *
