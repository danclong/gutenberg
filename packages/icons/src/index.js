--- conflicted
+++ resolved
@@ -125,11 +125,8 @@
 export { default as key } from './library/key';
 export { default as keyboardClose } from './library/keyboard-close';
 export { default as keyboardReturn } from './library/keyboard-return';
-<<<<<<< HEAD
 export { default as landscape } from './library/landscape';
-=======
 export { default as language } from './library/language';
->>>>>>> 12a01d58
 export { default as layout } from './library/layout';
 export { default as levelUp } from './library/level-up';
 export { default as lifesaver } from './library/lifesaver';
