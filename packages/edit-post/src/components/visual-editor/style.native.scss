--- conflicted
+++ resolved
@@ -13,17 +13,13 @@
 }
 
 .blockHolderFocused {
-<<<<<<< HEAD
-	border-color: $gray-lighten-30;
-}
-
-.blockHolderFocusedDark {
-	border-color: $gray-70;
-=======
 	border-color: $blue-wordpress;
 }
 
 .blockHolderFocusedDark {
 	border-color: $blue-30;
->>>>>>> ee3e0b28
+}
+
+.blockHolderFocusedDark {
+	border-color: $gray-70;
 }