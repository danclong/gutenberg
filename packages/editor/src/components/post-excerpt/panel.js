--- conflicted
+++ resolved
@@ -1,12 +1,7 @@
 /**
-<<<<<<< HEAD
-=======
- * External dependencies
- */
-import clsx from 'clsx';
-
-/**
->>>>>>> 14ecb1d6
+ * WordPress dependencies
+ */
+/**
  * WordPress dependencies
  */
 import { __ } from '@wordpress/i18n';
@@ -193,77 +188,49 @@
 		? __( 'Edit description' )
 		: __( 'Edit excerpt' );
 	return (
-<<<<<<< HEAD
 		<>
-			{ excerptText }
-			<Dropdown
-				className="editor-post-excerpt__dropdown"
-				contentClassName="editor-post-excerpt__dropdown__content"
-				popoverProps={ popoverProps }
-				focusOnMount
-				ref={ setPopoverAnchor }
-				renderToggle={ ( { onToggle } ) => (
-					<Button
-						className="editor-post-excerpt__dropdown__trigger"
-						onClick={ onToggle }
-						label={ triggerEditLabel }
-						variant="link"
-					>
-						{ excerpt ? __( 'Edit' ) : excerptPlaceholder }
-					</Button>
-				) }
-				renderContent={ ( { onClose } ) => (
-					<>
-						<InspectorPopoverHeader
-							title={ label }
-							onClose={ onClose }
-						/>
-=======
-		<Dropdown
-			className="editor-post-excerpt__dropdown"
-			contentClassName="editor-post-excerpt__dropdown__content"
-			popoverProps={ popoverProps }
-			focusOnMount
-			ref={ setPopoverAnchor }
-			renderToggle={ ( { onToggle } ) => (
-				<Button
-					className={ clsx(
-						'editor-post-excerpt__dropdown__trigger',
-						{ 'has-excerpt': !! excerpt }
+			<div>
+				{ excerptText }
+				<Dropdown
+					className="editor-post-excerpt__dropdown"
+					contentClassName="editor-post-excerpt__dropdown__content"
+					popoverProps={ popoverProps }
+					focusOnMount
+					ref={ setPopoverAnchor }
+					renderToggle={ ( { onToggle } ) => (
+						<Button
+							className="editor-post-excerpt__dropdown__trigger"
+							onClick={ onToggle }
+							label={ triggerEditLabel }
+							variant="link"
+						>
+							{ excerpt ? __( 'Edit' ) : excerptPlaceholder }
+						</Button>
 					) }
-					onClick={ onToggle }
-					label={
-						!! excerptText ? triggerEditLabel : excerptPlaceholder
-					}
-					showTooltip={ !! excerptText }
-				>
-					{ excerptText || excerptPlaceholder }
-				</Button>
-			) }
-			renderContent={ ( { onClose } ) => (
-				<>
-					<InspectorPopoverHeader
-						title={ label }
-						onClose={ onClose }
-					/>
->>>>>>> 14ecb1d6
-
-						<VStack spacing={ 4 }>
-							<PluginPostExcerpt.Slot>
-								{ ( fills ) => (
-									<>
-										<PostExcerptForm
-											hideLabelFromVision
-											updateOnBlur
-										/>
-										{ fills }
-									</>
-								) }
-							</PluginPostExcerpt.Slot>
-						</VStack>
-					</>
-				) }
-			/>
+					renderContent={ ( { onClose } ) => (
+						<>
+							<InspectorPopoverHeader
+								title={ label }
+								onClose={ onClose }
+							/>
+
+							<VStack spacing={ 4 }>
+								<PluginPostExcerpt.Slot>
+									{ ( fills ) => (
+										<>
+											<PostExcerptForm
+												hideLabelFromVision
+												updateOnBlur
+											/>
+											{ fills }
+										</>
+									) }
+								</PluginPostExcerpt.Slot>
+							</VStack>
+						</>
+					) }
+				/>
+			</div>
 		</>
 	);
 }