--- conflicted
+++ resolved
@@ -121,11 +121,6 @@
 
 		// Navigate to and toggle the "Open in new tab" checkbox.
 		await page.keyboard.press( 'Tab' );
-<<<<<<< HEAD
-		await page.keyboard.press( 'Tab' );
-		await page.keyboard.press( 'Tab' );
-=======
->>>>>>> e6059372
 		await page.keyboard.press( 'Space' );
 
 		// Toggle should still have focus and be checked.
@@ -138,12 +133,7 @@
 		expect( await getEditedPostContent() ).toMatchSnapshot();
 
 		// Tab back to the Submit and apply the link.
-<<<<<<< HEAD
-		await pressKeyWithModifier( 'shift', 'Tab' );
-		await pressKeyWithModifier( 'shift', 'Tab' );
-=======
 		await page.keyboard.press( 'Tab' );
->>>>>>> e6059372
 		await page.keyboard.press( 'Enter' );
 
 		// The link should have been inserted.
@@ -536,11 +526,6 @@
 
 		// Navigate to and toggle the "Open in new tab" checkbox.
 		await page.keyboard.press( 'Tab' );
-<<<<<<< HEAD
-		await page.keyboard.press( 'Tab' );
-		await page.keyboard.press( 'Tab' );
-=======
->>>>>>> e6059372
 		await page.keyboard.press( 'Space' );
 
 		// Confirm that focus was not prematurely returned to the paragraph on
