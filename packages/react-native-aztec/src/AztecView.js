--- conflicted
+++ resolved
@@ -1,12 +1,7 @@
 /**
  * External dependencies
  */
-<<<<<<< HEAD
-import React from 'react';
 import {
-=======
-import ReactNative, {
->>>>>>> e8b901cb
 	requireNativeComponent,
 	UIManager,
 	TouchableWithoutFeedback,
@@ -16,7 +11,7 @@
 /**
  * WordPress dependencies
  */
-import { Component } from '@wordpress/element';
+import { Component, createRef } from '@wordpress/element';
 import { ENTER, BACKSPACE } from '@wordpress/keycodes';
 
 const AztecManager = UIManager.getViewManagerConfig( 'RCTAztecView' );
@@ -24,7 +19,7 @@
 class AztecView extends Component {
 	constructor() {
 		super( ...arguments );
-		this.aztecViewRef = React.createRef();
+		this.aztecViewRef = createRef();
 
 		this._onContentSizeChange = this._onContentSizeChange.bind( this );
 		this._onEnter = this._onEnter.bind( this );
