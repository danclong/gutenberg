--- conflicted
+++ resolved
@@ -1,10 +1,6 @@
 {
 	"name": "@wordpress/block-directory",
-<<<<<<< HEAD
-	"version": "1.4.0",
-=======
 	"version": "1.5.2",
->>>>>>> 251bab45
 	"description": "Extend editor with block directory features to search, download and install blocks.",
 	"author": "The WordPress Contributors",
 	"license": "GPL-2.0-or-later",
