--- conflicted
+++ resolved
@@ -18,28 +18,12 @@
 	label,
 	type,
 } ) {
-<<<<<<< HEAD
 	const instanceId = useInstanceId( CategoryItem );
-	const linkInfo = useLink(
-		{
-			path: '/patterns',
-			categoryType: type,
-			categoryId: id,
-		},
-		{
-			// Keep a record of where we came from in state so we can
-			// use the browser's back button to go back to Patterns.
-			// See the implementation of the back button in patterns-list.
-			backPath: '/patterns',
-		}
-	);
-=======
 	const linkInfo = useLink( {
 		path: '/patterns',
 		categoryType: type,
 		categoryId: id,
 	} );
->>>>>>> 3b654563
 
 	if ( ! count ) {
 		return;
