/**
 * WordPress dependencies
 */
import { __, sprintf } from '@wordpress/i18n';
import {
	__experimentalItemGroup as ItemGroup,
	__experimentalItem as Item,
	__experimentalVStack as VStack,
	__experimentalHStack as HStack,
	__experimentalText as Text,
	__experimentalUseNavigator as useNavigator,
	FlexItem,
	Dropdown,
	Icon,
	MenuGroup,
	MenuItem,
	Button,
} from '@wordpress/components';
import { moreVertical } from '@wordpress/icons';
import { useState } from '@wordpress/element';

/**
 * Internal dependencies
 */
import ScreenHeader from './header';
import { NavigationButtonAsItem } from './navigation-button';
import { useStyle, useFontFamilies } from './hooks';
import Subtitle from './subtitle';
import TypographyPanel from './typography-panel';
<<<<<<< HEAD
import FontUploadModal from './font-upload-modal';
=======
import BlockPreviewPanel from './block-preview-panel';
>>>>>>> 96a8df71

function FontFamilies() {
	const { goTo } = useNavigator();
	const { count } = useFontFamilies();

	return (
		<ItemGroup isBordered isSeparated>
			{ count > 0 && (
				<Item
					onClick={ () => {
						goTo( '/typography/font-families/theme' );
					} }
				>
					<HStack justify="space-between">
						<FlexItem>
							<Text>{ __( 'Aa' ) }</Text>
						</FlexItem>
						<FlexItem>{ count + __( ' Font Families' ) }</FlexItem>
					</HStack>
				</Item>
			) }
			{ ! count && (
				<Item
					onClick={ () => {
						goTo( '/typography/font-families/' );
					} }
				>
					<HStack justify="space-between">
						<FlexItem>
							<Text>{ __( '+' ) }</Text>
						</FlexItem>
						<FlexItem>{ __( 'Add Google Fonts' ) }</FlexItem>
					</HStack>
				</Item>
			) }
		</ItemGroup>
	);
}

function ElementItem( { name, parentMenu, element, label } ) {
	const hasSupport = ! name;
	const prefix =
		element === 'text' || ! element ? '' : `elements.${ element }.`;
	const extraStyles =
		element === 'link'
			? {
					textDecoration: 'underline',
			  }
			: {};

	const [ fontFamily ] = useStyle( prefix + 'typography.fontFamily', name );
	const [ fontStyle ] = useStyle( prefix + 'typography.fontStyle', name );
	const [ fontWeight ] = useStyle( prefix + 'typography.fontWeight', name );
	const [ letterSpacing ] = useStyle(
		prefix + 'typography.letterSpacing',
		name
	);
	const [ backgroundColor ] = useStyle( prefix + 'color.background', name );
	const [ gradientValue ] = useStyle( prefix + 'color.gradient', name );
	const [ color ] = useStyle( prefix + 'color.text', name );

	if ( ! hasSupport ) {
		return null;
	}

	const navigationButtonLabel = sprintf(
		// translators: %s: is a subset of Typography, e.g., 'text' or 'links'.
		__( 'Typography %s styles' ),
		label
	);

	return (
		<NavigationButtonAsItem
			path={ parentMenu + '/typography/' + element }
			aria-label={ navigationButtonLabel }
		>
			<HStack justify="flex-start">
				<FlexItem
					className="edit-site-global-styles-screen-typography__indicator"
					style={ {
						fontFamily: fontFamily ?? 'serif',
						background: gradientValue ?? backgroundColor,
						color,
						fontStyle,
						fontWeight,
						letterSpacing,
						...extraStyles,
					} }
				>
					{ __( 'Aa' ) }
				</FlexItem>
				<FlexItem>{ label }</FlexItem>
			</HStack>
		</NavigationButtonAsItem>
	);
}

function FontFamiliesMenu() {
	const { goTo } = useNavigator();
	const [ isModalLocalFontOpen, setIsModalLocalFontOpen ] = useState( false );
	const toggleModalLocalFontOpen = () => {
		setIsModalLocalFontOpen( ! isModalLocalFontOpen );
	};
	return (
		<>
			{ isModalLocalFontOpen && (
				<FontUploadModal
					toggleModalLocalFontOpen={ toggleModalLocalFontOpen }
				/>
			) }

			<MenuGroup label={ __( 'Font Families' ) }>
				<MenuItem
					onClick={ () => {
						goTo( '/typography/font-families/' );
					} }
				>
					<Text>{ __( 'Add Google Fonts' ) }</Text>
				</MenuItem>
				<MenuItem onClick={ toggleModalLocalFontOpen }>
					<Text>{ __( 'Upload Local Font' ) }</Text>
				</MenuItem>
			</MenuGroup>
		</>
	);
}

function FontFamiliesDropdown() {
	return (
		<Dropdown
			renderContent={ () => <FontFamiliesMenu /> }
			renderToggle={ ( { isOpen, onToggle } ) => (
				<Button onClick={ onToggle } aria-expanded={ isOpen }>
					<Icon icon={ moreVertical } />
				</Button>
			) }
		/>
	);
}

function ScreenTypography( { name } ) {
	const parentMenu = name === undefined ? '' : '/blocks/' + name;

	return (
		<>
			<ScreenHeader
				title={ __( 'Typography' ) }
				description={ __(
					'Manage the typography settings for different elements.'
				) }
			/>

			<BlockPreviewPanel name={ name } />

			{ ! name && (
				<div className="edit-site-global-styles-screen-typography">
					<VStack spacing={ 3 }>
						<HStack>
							<Subtitle>{ __( 'Font Families' ) }</Subtitle>
							<FontFamiliesDropdown />
						</HStack>

						<FontFamilies />

						<Subtitle>{ __( 'Elements' ) }</Subtitle>
						<ItemGroup isBordered isSeparated>
							<ElementItem
								name={ name }
								parentMenu={ parentMenu }
								element="text"
								label={ __( 'Text' ) }
							/>
							<ElementItem
								name={ name }
								parentMenu={ parentMenu }
								element="link"
								label={ __( 'Links' ) }
							/>
							<ElementItem
								name={ name }
								parentMenu={ parentMenu }
								element="heading"
								label={ __( 'Headings' ) }
							/>
							<ElementItem
								name={ name }
								parentMenu={ parentMenu }
								element="button"
								label={ __( 'Buttons' ) }
							/>
						</ItemGroup>
					</VStack>
				</div>
			) }

			{ /* No typography elements support yet for blocks. */ }
			{ !! name && <TypographyPanel name={ name } element="text" /> }
		</>
	);
}

export default ScreenTypography;<|MERGE_RESOLUTION|>--- conflicted
+++ resolved
@@ -27,11 +27,8 @@
 import { useStyle, useFontFamilies } from './hooks';
 import Subtitle from './subtitle';
 import TypographyPanel from './typography-panel';
-<<<<<<< HEAD
 import FontUploadModal from './font-upload-modal';
-=======
 import BlockPreviewPanel from './block-preview-panel';
->>>>>>> 96a8df71
 
 function FontFamilies() {
 	const { goTo } = useNavigator();
