--- conflicted
+++ resolved
@@ -160,7 +160,15 @@
 	overflow-y: scroll;
 }
 
-<<<<<<< HEAD
+.edit-site-global-styles-screen-variations {
+	margin-top: $grid-unit-20;
+	border-top: 1px solid $gray-300;
+
+	& > * {
+		margin: $grid-unit-30 $grid-unit-20;
+	}
+}
+
 .edit-site-global-styles__cs {
 	margin-bottom: 0.5em;
 
@@ -176,13 +184,5 @@
 
 	.components-button {
 		margin-left: auto;
-=======
-.edit-site-global-styles-screen-variations {
-	margin-top: $grid-unit-20;
-	border-top: 1px solid $gray-300;
-
-	& > * {
-		margin: $grid-unit-30 $grid-unit-20;
->>>>>>> d9ed6821
 	}
 }