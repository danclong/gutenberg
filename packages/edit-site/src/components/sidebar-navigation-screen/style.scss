.edit-site-sidebar-navigation-screen {
	display: flex;
	flex-direction: column;
	overflow-x: unset !important;
	position: relative;
}

.edit-site-sidebar-navigation-screen__content {
	margin: 0 0 $grid-unit-20 0;
	color: $gray-400;
	padding: 0 $grid-unit-20;
<<<<<<< HEAD
=======
	flex-grow: 1;
>>>>>>> 840f87c9
	.components-item-group {
		margin-left: -$grid-unit-20;
		margin-right: -$grid-unit-20;
	}
	.components-text {
		color: $gray-400;
	}
	//z-index: z-index(".edit-site-sidebar-navigation-screen__content");
}

.edit-site-sidebar-navigation-screen__meta {
	margin: 0 0 $grid-unit-20 0;
	color: $gray-400;
	margin-left: $grid-unit-20;
	.components-text {
		color: $gray-400;
	}
	//z-index: z-index(".edit-site-sidebar-navigation-screen__content");
}

.edit-site-sidebar-modified {
<<<<<<< HEAD
	margin: 0 0 $grid-unit-20 0;
	color: $gray-600;
	margin-left: $grid-unit-20;
=======
	margin: 0 0 $grid-unit-40 $grid-unit-20;
	color: $gray-600;
>>>>>>> 840f87c9
	.components-text {
		color: $gray-600;
	}
	.edit-site-sidebar-modified__avatar {
		width: 16px;
		height: 16px;
		border-radius: 999px;
		background: $gray-700;
	}
	//z-index: z-index(".edit-site-sidebar-navigation-screen__content");
}

.edit-site-sidebar-navigation-screen__page-link {
	color: $gray-600;

	&:hover,
	&:focus {
		color: $white;
	}

	.components-external-link__icon {
		margin-left: $grid-unit-05;
	}
	display: inline-block;
}

.edit-site-sidebar-navigation-screen__page-image {
	width: 100%;
	border-radius: 2px;
	margin-bottom: $grid-unit-20;
	display: block;
<<<<<<< HEAD
=======
	height: 128px;
	background: $gray-800;
>>>>>>> 840f87c9
	max-height: 128px;
}

.edit-site-sidebar-navigation-screen__title-icon {
	position: sticky;
	top: 0;
	background: $gray-900;
	padding-top: $grid-unit-60 + $header-height;
	box-shadow: 0 $grid-unit-10 $grid-unit-20 $gray-900;
	margin-bottom: $grid-unit-10;
	padding-bottom: $grid-unit-10;
	z-index: z-index(".edit-site-sidebar-navigation-screen__title-icon");
}

.edit-site-sidebar-navigation-screen__title {
	flex-grow: 1;
	padding: $grid-unit-15 * 0.5 0 0 0;
}

.edit-site-sidebar-navigation-screen__content .edit-site-global-styles-style-variations-container {
	.edit-site-global-styles-variations_item-preview {
		border: $gray-900 $border-width solid;
	}
	.edit-site-global-styles-variations_item.is-active .edit-site-global-styles-variations_item-preview {
		border: $gray-100 $border-width solid;
	}
	.edit-site-global-styles-variations_item:hover .edit-site-global-styles-variations_item-preview {
		border: var(--wp-admin-theme-color) $border-width solid;
	}

	.edit-site-global-styles-variations_item:focus .edit-site-global-styles-variations_item-preview {
		border: var(--wp-admin-theme-color) var(--wp-admin-border-width-focus) solid;
	}
}<|MERGE_RESOLUTION|>--- conflicted
+++ resolved
@@ -9,10 +9,7 @@
 	margin: 0 0 $grid-unit-20 0;
 	color: $gray-400;
 	padding: 0 $grid-unit-20;
-<<<<<<< HEAD
-=======
 	flex-grow: 1;
->>>>>>> 840f87c9
 	.components-item-group {
 		margin-left: -$grid-unit-20;
 		margin-right: -$grid-unit-20;
@@ -34,14 +31,8 @@
 }
 
 .edit-site-sidebar-modified {
-<<<<<<< HEAD
-	margin: 0 0 $grid-unit-20 0;
-	color: $gray-600;
-	margin-left: $grid-unit-20;
-=======
 	margin: 0 0 $grid-unit-40 $grid-unit-20;
 	color: $gray-600;
->>>>>>> 840f87c9
 	.components-text {
 		color: $gray-600;
 	}
@@ -73,11 +64,8 @@
 	border-radius: 2px;
 	margin-bottom: $grid-unit-20;
 	display: block;
-<<<<<<< HEAD
-=======
 	height: 128px;
 	background: $gray-800;
->>>>>>> 840f87c9
 	max-height: 128px;
 }
 
