/**
 * Internal dependencies
 */
import isInputOrTextArea from './is-input-or-text-area';

/**
 * Detects if element is a form element.
 *
 * @param {Element}                             element The element to check.
 * @param {{ includeContentEditable: boolean }} options Options object.
 *
 * @return {boolean} True if form element and false otherwise.
 */
<<<<<<< HEAD
export default function isFormElement(
	element,
	options = { includeContentEditable: false }
) {
=======
export default function isFormElement( element ) {
	if ( ! element ) {
		return false;
	}

>>>>>>> c8feb390
	const { tagName } = element;
	const checkForInputTextarea = isInputOrTextArea( element );
	const checkContentEditable =
		options.includeContentEditable &&
		element?.getAttribute( 'contenteditable' ) === 'true'
			? true
			: false;
	return (
		checkForInputTextarea ||
		tagName === 'BUTTON' ||
		tagName === 'SELECT' ||
		checkContentEditable
	);
}<|MERGE_RESOLUTION|>--- conflicted
+++ resolved
@@ -11,18 +11,14 @@
  *
  * @return {boolean} True if form element and false otherwise.
  */
-<<<<<<< HEAD
 export default function isFormElement(
 	element,
 	options = { includeContentEditable: false }
 ) {
-=======
-export default function isFormElement( element ) {
 	if ( ! element ) {
 		return false;
 	}
 
->>>>>>> c8feb390
 	const { tagName } = element;
 	const checkForInputTextarea = isInputOrTextArea( element );
 	const checkContentEditable =
