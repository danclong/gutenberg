{
	"name": "@wordpress/format-library",
<<<<<<< HEAD
	"version": "1.13.0",
=======
	"version": "1.14.2",
>>>>>>> 251bab45
	"description": "Format library for the WordPress editor.",
	"author": "The WordPress Contributors",
	"license": "GPL-2.0-or-later",
	"keywords": [
		"wordpress",
		"formats"
	],
	"homepage": "https://github.com/WordPress/gutenberg/tree/master/packages/format-library/README.md",
	"repository": {
		"type": "git",
		"url": "https://github.com/WordPress/gutenberg.git",
		"directory": "packages/format-library"
	},
	"bugs": {
		"url": "https://github.com/WordPress/gutenberg/issues"
	},
	"main": "build/index.js",
	"module": "build-module/index.js",
	"react-native": "src/index",
	"dependencies": {
		"@babel/runtime": "^7.8.3",
		"@wordpress/block-editor": "file:../block-editor",
		"@wordpress/components": "file:../components",
		"@wordpress/data": "file:../data",
		"@wordpress/dom": "file:../dom",
		"@wordpress/element": "file:../element",
		"@wordpress/html-entities": "file:../html-entities",
		"@wordpress/i18n": "file:../i18n",
		"@wordpress/icons": "file:../icons",
		"@wordpress/keycodes": "file:../keycodes",
		"@wordpress/rich-text": "file:../rich-text",
		"@wordpress/url": "file:../url",
		"lodash": "^4.17.15"
	},
	"publishConfig": {
		"access": "public"
	}
}<|MERGE_RESOLUTION|>--- conflicted
+++ resolved
@@ -1,10 +1,6 @@
 {
 	"name": "@wordpress/format-library",
-<<<<<<< HEAD
-	"version": "1.13.0",
-=======
 	"version": "1.14.2",
->>>>>>> 251bab45
 	"description": "Format library for the WordPress editor.",
 	"author": "The WordPress Contributors",
 	"license": "GPL-2.0-or-later",
