--- conflicted
+++ resolved
@@ -1829,11 +1829,7 @@
  */
 export function temporarilyUnlockedBlock( state = null, action ) {
 	if ( action.type === 'SET_TEMPORARILY_UNLOCKED_BLOCK' ) {
-<<<<<<< HEAD
-		return action.temporarilyUnlockedBlock;
-=======
 		return action.clientId;
->>>>>>> 4fc3d10c
 	}
 	return state;
 }
