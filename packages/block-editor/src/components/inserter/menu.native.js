/**
 * External dependencies
 */
import { LayoutAnimation, TouchableHighlight } from 'react-native';

/**
 * WordPress dependencies
 */
import { useEffect, useState, useCallback } from '@wordpress/element';
import { useSelect, useDispatch } from '@wordpress/data';
import { createBlock } from '@wordpress/blocks';
import { BottomSheet, BottomSheetConsumer } from '@wordpress/components';

/**
 * Internal dependencies
 */
import InserterSearchResults from './search-results';
import InserterSearchForm from './search-form';
import { store as blockEditorStore } from '../../store';
import InserterTabs from './tabs';
import styles from './style.scss';

const MIN_ITEMS_FOR_SEARCH = 2;

function InserterMenu( {
	onSelect,
	onDismiss,
	rootClientId,
	clientId,
	isAppender,
	shouldReplaceBlock,
	insertionIndex,
} ) {
	const [ filterValue, setFilterValue ] = useState( '' );
	const [ searchFocus, setSearchFocus ] = useState( false );
	// eslint-disable-next-line no-undef
	const [ showSearchForm, setShowSearchForm ] = useState( __DEV__ );
	const [ tabIndex, setTabIndex ] = useState( 0 );

	const {
		showInsertionPoint,
		hideInsertionPoint,
		clearSelectedBlock,
		insertBlock,
		removeBlock,
		resetBlocks,
		insertDefaultBlock,
	} = useDispatch( blockEditorStore );

<<<<<<< HEAD
	const {
		items,
		destinationRootClientId,
		getBlockOrder,
		getBlockCount,
		hasReusableBlocks,
	} = useSelect( ( select ) => {
=======
	const { items, destinationRootClientId } = useSelect( ( select ) => {
>>>>>>> 3ac3f5a1
		const {
			getInserterItems,
			getBlockRootClientId,
			getBlockSelectionEnd,
<<<<<<< HEAD
			getSettings,
			...selectBlockEditorStore
=======
>>>>>>> 3ac3f5a1
		} = select( blockEditorStore );

		let targetRootClientId = rootClientId;
		if ( ! targetRootClientId && ! clientId && ! isAppender ) {
			const end = getBlockSelectionEnd();
			if ( end ) {
				targetRootClientId = getBlockRootClientId( end ) || undefined;
			}
		}

		return {
			items: getInserterItems( targetRootClientId ),
			destinationRootClientId: targetRootClientId,
<<<<<<< HEAD
			getBlockOrder: selectBlockEditorStore.getBlockOrder,
			getBlockCount: selectBlockEditorStore.getBlockCount,
			hasReusableBlocks: !! getSettings().__experimentalReusableBlocks
				?.length,
		};
	} );
=======
		};
	} );
	const { getBlockOrder, getBlockCount, canInsertBlockType } = useSelect(
		blockEditorStore
	);
	const { getBlockType } = useSelect( blocksStore );
>>>>>>> 3ac3f5a1

	useEffect( () => {
		// Show/Hide insertion point on Mount/Dismount
		if ( shouldReplaceBlock ) {
			const count = getBlockCount();
			// Check if there is a rootClientId because that means it is a nested replaceable block
			// and we don't want to clear/reset all blocks.
			if ( count === 1 && ! rootClientId ) {
				// Removing the last block is not possilble with `removeBlock` action.
				// It always inserts a default block if the last of the blocks have been removed.
				clearSelectedBlock();
				resetBlocks( [] );
			} else {
				const blockToReplace = getBlockOrder( destinationRootClientId )[
					insertionIndex
				];
				removeBlock( blockToReplace, false );
			}
		}
		showInsertionPoint( destinationRootClientId, insertionIndex );

		// Show search form if there are enough items to filter.
		if ( items.length < MIN_ITEMS_FOR_SEARCH ) {
			setShowSearchForm( false );
		}

		return hideInsertionPoint;
	}, [] );

	const onClose = useCallback( () => {
		// if should replace but didn't insert any block
		// re-insert default block
		if ( shouldReplaceBlock ) {
			insertDefaultBlock( {}, destinationRootClientId, insertionIndex );
		}
		onDismiss();
	}, [ shouldReplaceBlock, destinationRootClientId, insertionIndex ] );

	const onInsert = useCallback(
		( item ) => {
			const { name, initialAttributes, innerBlocks } = item;

			const newBlock = createBlock(
				name,
				initialAttributes,
				innerBlocks
			);

			insertBlock(
				newBlock,
				insertionIndex,
				destinationRootClientId,
				true,
				{ source: 'inserter_menu' }
			);
		},
		[ insertBlock, destinationRootClientId, insertionIndex ]
	);

	const onSelectItem = useCallback(
		( item ) => {
			onInsert( item );
			onSelect( item );
		},
		[ onInsert, onSelect ]
	);

	const onFocusSearch = useCallback(
		( focus ) => {
			LayoutAnimation.configureNext(
				LayoutAnimation.Presets.easeInEaseOut
			);
			setSearchFocus( focus );
		},
		[ setSearchFocus ]
	);

	return (
		<BottomSheet
			isVisible={ true }
			onClose={ onClose }
			header={
				<>
					{ showSearchForm && (
						<InserterSearchForm
							onChange={ ( value ) => {
								setFilterValue( value );
							} }
							onFocus={ onFocusSearch }
							value={ filterValue }
						/>
					) }
					{ ! searchFocus && ! filterValue && hasReusableBlocks && (
						<InserterTabs.Control onChangeTab={ setTabIndex } />
					) }
				</>
			}
			hasNavigation
			contentStyle={ styles.list }
		>
			<BottomSheetConsumer>
				{ ( { listProps } ) => (
					<TouchableHighlight accessible={ false }>
						{ filterValue ? (
							<InserterSearchResults
								filterValue={ filterValue }
								onSelect={ onSelectItem }
								listProps={ listProps }
							/>
						) : (
							<InserterTabs
								rootClientId={ rootClientId }
								listProps={ listProps }
								tabIndex={ tabIndex }
								onSelect={ onSelectItem }
							/>
						) }
					</TouchableHighlight>
				) }
			</BottomSheetConsumer>
		</BottomSheet>
	);
}

export default InserterMenu;<|MERGE_RESOLUTION|>--- conflicted
+++ resolved
@@ -47,54 +47,34 @@
 		insertDefaultBlock,
 	} = useDispatch( blockEditorStore );
 
-<<<<<<< HEAD
-	const {
-		items,
-		destinationRootClientId,
-		getBlockOrder,
-		getBlockCount,
-		hasReusableBlocks,
-	} = useSelect( ( select ) => {
-=======
-	const { items, destinationRootClientId } = useSelect( ( select ) => {
->>>>>>> 3ac3f5a1
-		const {
-			getInserterItems,
-			getBlockRootClientId,
-			getBlockSelectionEnd,
-<<<<<<< HEAD
-			getSettings,
-			...selectBlockEditorStore
-=======
->>>>>>> 3ac3f5a1
-		} = select( blockEditorStore );
-
-		let targetRootClientId = rootClientId;
-		if ( ! targetRootClientId && ! clientId && ! isAppender ) {
-			const end = getBlockSelectionEnd();
-			if ( end ) {
-				targetRootClientId = getBlockRootClientId( end ) || undefined;
+	const { items, destinationRootClientId, hasReusableBlocks } = useSelect(
+		( select ) => {
+			const {
+				getInserterItems,
+				getBlockRootClientId,
+				getBlockSelectionEnd,
+				getSettings,
+			} = select( blockEditorStore );
+
+			let targetRootClientId = rootClientId;
+			if ( ! targetRootClientId && ! clientId && ! isAppender ) {
+				const end = getBlockSelectionEnd();
+				if ( end ) {
+					targetRootClientId =
+						getBlockRootClientId( end ) || undefined;
+				}
 			}
-		}
-
-		return {
-			items: getInserterItems( targetRootClientId ),
-			destinationRootClientId: targetRootClientId,
-<<<<<<< HEAD
-			getBlockOrder: selectBlockEditorStore.getBlockOrder,
-			getBlockCount: selectBlockEditorStore.getBlockCount,
-			hasReusableBlocks: !! getSettings().__experimentalReusableBlocks
-				?.length,
-		};
-	} );
-=======
-		};
-	} );
-	const { getBlockOrder, getBlockCount, canInsertBlockType } = useSelect(
-		blockEditorStore
-	);
-	const { getBlockType } = useSelect( blocksStore );
->>>>>>> 3ac3f5a1
+
+			return {
+				items: getInserterItems( targetRootClientId ),
+				destinationRootClientId: targetRootClientId,
+				hasReusableBlocks: !! getSettings().__experimentalReusableBlocks
+					?.length,
+			};
+		}
+	);
+
+	const { getBlockOrder, getBlockCount } = useSelect( blockEditorStore );
 
 	useEffect( () => {
 		// Show/Hide insertion point on Mount/Dismount
