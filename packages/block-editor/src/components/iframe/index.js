--- conflicted
+++ resolved
@@ -337,12 +337,8 @@
 				// mode. Also preload the styles to avoid a flash of unstyled
 				// content.
 				src={ src }
-<<<<<<< HEAD
-				title={ __( 'Block canvas' ) }
+				title={ title }
 				role="application"
-=======
-				title={ title }
->>>>>>> 809d6228
 				onKeyDown={ ( event ) => {
 					if ( props.onKeyDown ) {
 						props.onKeyDown( event );
