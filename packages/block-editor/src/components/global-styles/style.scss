.block-editor-global-styles__toggle-icon {
	fill: currentColor;
}

// @todo Ideally, popover, swatch size, and gap values should be CSS variables
// to apply precise grid layouts.
// https://github.com/WordPress/gutenberg/blob/954ecae571abbddc113d3a4bd8e1a72230180554/packages/block-editor/src/components/duotone-control/style.scss#L3-L9
.block-editor-global-styles__shadow-popover-container {
	width: 230px;
}

.block-editor-global-styles__shadow__list {
	display: flex;
	gap: 12px;
	flex-wrap: wrap;
	padding-bottom: $grid-unit-10;
}

.block-editor-global-styles__clear-shadow {
	text-align: right;
}

.block-editor-global-styles-filters-panel__dropdown,
.block-editor-global-styles__shadow-dropdown {
	display: block;
	padding: 0;

	button {
		width: 100%;
		padding: $grid-unit-10;

		&.is-open {
			background-color: $gray-100;
		}
	}
}

// These styles are similar to the color palette.
.block-editor-global-styles__shadow-indicator {
	color: $gray-800;
	border: $gray-200 $border-width solid;
	border-radius: $radius-primitive;
	cursor: pointer;
	padding: 0;

	height: $button-size-small + 2 * $border-width;
	width: $button-size-small + 2 * $border-width;
	box-sizing: border-box;

	transform: scale(1);
	transition: transform 0.1s ease;
	will-change: transform;

	&:focus {
		border: #{ $border-width * 2 } solid $gray-700;
	}

	&:hover {
		transform: scale(1.2);
	}

	&.unset {
		background: linear-gradient(-45deg, transparent 48%, $gray-300 48%, $gray-300 52%, transparent 52%);
	}
}

.block-editor-global-styles-advanced-panel__custom-css-input textarea {
	font-family: $editor_html_font;
	// CSS input is always LTR regardless of language.
	/*rtl:ignore*/
	direction: ltr;
}


.block-editor-global-styles-background-panel__inspector-media-replace-container {
	border: 1px solid $gray-300;
	border-radius: $radius-primitive;
	// Full width. ToolsPanel lays out children in a grid.
	grid-column: 1 / -1;

	&.is-open {
		background-color: $gray-100;
	}

	.block-editor-global-styles-background-panel__image-tools-panel-item {
		flex-grow: 1;
		border: 0;
		.components-dropdown {
			display: block;
		}
	}

	.block-editor-global-styles-background-panel__inspector-preview-inner {
		height: 100%;
	}

	.components-dropdown {
		display: block;
		height: 36px;
	}
}

.block-editor-global-styles-background-panel__image-tools-panel-item {
	border: 1px solid $gray-300;
<<<<<<< HEAD
	border-radius: $radius-primitive;
=======
	border-radius: 2px;

>>>>>>> 1e7c478b
	// Full width. ToolsPanel lays out children in a grid.
	grid-column: 1 / -1;

	// Ensure the dropzone is positioned to the size of the item.
	position: relative;

	// Since there is no option to skip rendering the drag'n'drop icon in drop
	// zone, we hide it for now.
	.components-drop-zone__content-icon {
		display: none;
	}

	.components-dropdown {
		display: block;
		height: 36px;
	}

	button.components-button {
		color: $gray-900;
		width: 100%;
		display: block;

		&:hover {
			color: var(--wp-admin-theme-color);
		}

		&:focus {
			box-shadow: inset 0 0 0 var(--wp-admin-border-width-focus) var(--wp-admin-theme-color);
		}
	}
}

.block-editor-global-styles-background-panel__image-preview-content,
.block-editor-global-styles-background-panel__dropdown-toggle {
	height: 100%;
	width: 100%;
	padding-left: $grid-unit-15;
}

.block-editor-global-styles-background-panel__dropdown-toggle {
	cursor: pointer;
	background: transparent;
	border: none;
}

.block-editor-global-styles-background-panel__inspector-media-replace-title {
	word-break: break-all;
	// The Button component is white-space: nowrap, and that won't work with line-clamp.
	white-space: normal;

	// Without this, the ellipsis can sometimes be partially hidden by the Button padding.
	text-align: start;
	text-align-last: center;
}

.block-editor-global-styles-background-panel__inspector-preview-inner {
	.block-editor-global-styles-background-panel__inspector-image-indicator-wrapper {
		width: 20px;
		height: 20px;
		min-width: auto;
	}
}

.block-editor-global-styles-background-panel__inspector-image-indicator {
	background-size: cover;
	border-radius: $radius-round;
	width: 20px;
	height: 20px;
	display: block;
	position: relative;
}

.block-editor-global-styles-background-panel__inspector-image-indicator::after {
	content: "";
	position: absolute;
	top: -1px;
	left: -1px;
	bottom: -1px;
	right: -1px;
	border-radius: $radius-round;
	box-shadow: inset 0 0 0 $border-width rgba(0, 0, 0, 0.2);
	// Show a thin outline in Windows high contrast mode, otherwise the button is invisible.
	border: 1px solid transparent;
	box-sizing: inherit;
}

.block-editor-global-styles-background-panel__dropdown-content-wrapper {
	min-width: 260px;
	overflow-x: hidden;
	.components-base-control__help,
	.components-toggle-control {
		margin-bottom: 0;
	}
	.components-focal-point-picker-wrapper {
		background-color: $gray-100;
		width: 100%;
		border-radius: $radius-primitive;
		border: $border-width solid $gray-300;
	}
	.components-focal-point-picker__media--image {
		max-height: 180px;
	}
}

.block-editor-global-styles-background-panel__hidden-tools-panel-item {
	height: 0;
	width: 0;
	position: absolute;
}

// Push control panel into the background when the media modal is open.
.modal-open .block-editor-global-styles-background-panel__popover {
	z-index: z-index(".block-editor-global-styles-background-panel__popover");
}

.block-editor-global-styles-background-panel__media-replace-popover {
	.components-popover__content {
		// width of block-editor-global-styles-background-panel__dropdown-content-wrapper minus padding.
		width: 226px;
	}
	.components-button {
		padding: 0 $grid-unit-10;
	}
	.components-button .components-menu-items__item-icon.has-icon-right {
		margin-left: $grid-unit-30 - $grid-unit-10;
	}
}<|MERGE_RESOLUTION|>--- conflicted
+++ resolved
@@ -102,12 +102,8 @@
 
 .block-editor-global-styles-background-panel__image-tools-panel-item {
 	border: 1px solid $gray-300;
-<<<<<<< HEAD
 	border-radius: $radius-primitive;
-=======
-	border-radius: 2px;
-
->>>>>>> 1e7c478b
+
 	// Full width. ToolsPanel lays out children in a grid.
 	grid-column: 1 / -1;
 
