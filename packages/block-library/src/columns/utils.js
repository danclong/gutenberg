/**
 * External dependencies
 */
import { sumBy, merge, mapValues } from 'lodash';

/**
 * Returns a column width attribute value rounded to standard precision.
 * Returns `undefined` if the value is not a valid finite number.
 *
 * @param {?number} value Raw value.
 *
 * @return {number} Value rounded to standard precision.
 */
export const toWidthPrecision = ( value ) =>
	Number.isFinite( value ) ? parseFloat( value.toFixed( 2 ) ) : undefined;
<<<<<<< HEAD

/**
 * Returns the considered adjacent to that of the specified `clientId` for
 * resizing consideration. Adjacent blocks are those occurring after, except
 * when the given block is the last block in the set. For the last block, the
 * behavior is reversed.
 *
 * @param {WPBlock[]} blocks   Block objects.
 * @param {string}    clientId Client ID to consider for adjacent blocks.
 *
 * @return {WPBlock[]} Adjacent block objects.
 */
export function getAdjacentBlocks( blocks, clientId ) {
	const index = findIndex( blocks, { clientId } );
	const isLastBlock = index === blocks.length - 1;

	return isLastBlock ? blocks.slice( 0, index ) : blocks.slice( index + 1 );
}
=======
>>>>>>> 251bab45

/**
 * Returns an effective width for a given block. An effective width is equal to
 * its attribute value if set, or a computed value assuming equal distribution.
 *
 * @param {WPBlock} block           Block object.
 * @param {number}  totalBlockCount Total number of blocks in Columns.
 *
 * @return {number} Effective column width.
 */
export function getEffectiveColumnWidth( block, totalBlockCount ) {
	const { width = 100 / totalBlockCount } = block.attributes;
	return toWidthPrecision( width );
}

/**
 * Returns the total width occupied by the given set of column blocks.
 *
 * @param {WPBlock[]} blocks          Block objects.
 * @param {?number}   totalBlockCount Total number of blocks in Columns.
 *                                    Defaults to number of blocks passed.
 *
 * @return {number} Total width occupied by blocks.
 */
export function getTotalColumnsWidth(
	blocks,
	totalBlockCount = blocks.length
) {
	return sumBy( blocks, ( block ) =>
		getEffectiveColumnWidth( block, totalBlockCount )
	);
}

/**
 * Returns an object of `clientId` → `width` of effective column widths.
 *
 * @param {WPBlock[]} blocks          Block objects.
 * @param {?number}   totalBlockCount Total number of blocks in Columns.
 *                                    Defaults to number of blocks passed.
 *
 * @return {Object<string,number>} Column widths.
 */
export function getColumnWidths( blocks, totalBlockCount = blocks.length ) {
	return blocks.reduce( ( accumulator, block ) => {
		const width = getEffectiveColumnWidth( block, totalBlockCount );
		return Object.assign( accumulator, { [ block.clientId ]: width } );
	}, {} );
}

/**
 * Returns an object of `clientId` → `width` of column widths as redistributed
 * proportional to their current widths, constrained or expanded to fit within
 * the given available width.
 *
 * @param {WPBlock[]} blocks          Block objects.
 * @param {number}    availableWidth  Maximum width to fit within.
 * @param {?number}   totalBlockCount Total number of blocks in Columns.
 *                                    Defaults to number of blocks passed.
 *
 * @return {Object<string,number>} Redistributed column widths.
 */
export function getRedistributedColumnWidths(
	blocks,
	availableWidth,
	totalBlockCount = blocks.length
) {
	const totalWidth = getTotalColumnsWidth( blocks, totalBlockCount );
	const difference = availableWidth - totalWidth;
	const adjustment = difference / blocks.length;

	return mapValues( getColumnWidths( blocks, totalBlockCount ), ( width ) =>
		toWidthPrecision( width + adjustment )
	);
}

/**
 * Returns true if column blocks within the provided set are assigned with
 * explicit widths, or false otherwise.
 *
 * @param {WPBlock[]} blocks Block objects.
 *
 * @return {boolean} Whether columns have explicit widths.
 */
export function hasExplicitColumnWidths( blocks ) {
<<<<<<< HEAD
	return blocks.some( ( block ) =>
=======
	return blocks.every( ( block ) =>
>>>>>>> 251bab45
		Number.isFinite( block.attributes.width )
	);
}

/**
 * Returns a copy of the given set of blocks with new widths assigned from the
 * provided object of redistributed column widths.
 *
 * @param {WPBlock[]}             blocks Block objects.
 * @param {Object<string,number>} widths Redistributed column widths.
 *
 * @return {WPBlock[]} blocks Mapped block objects.
 */
export function getMappedColumnWidths( blocks, widths ) {
	return blocks.map( ( block ) =>
		merge( {}, block, {
			attributes: {
				width: widths[ block.clientId ],
			},
		} )
	);
}<|MERGE_RESOLUTION|>--- conflicted
+++ resolved
@@ -13,27 +13,6 @@
  */
 export const toWidthPrecision = ( value ) =>
 	Number.isFinite( value ) ? parseFloat( value.toFixed( 2 ) ) : undefined;
-<<<<<<< HEAD
-
-/**
- * Returns the considered adjacent to that of the specified `clientId` for
- * resizing consideration. Adjacent blocks are those occurring after, except
- * when the given block is the last block in the set. For the last block, the
- * behavior is reversed.
- *
- * @param {WPBlock[]} blocks   Block objects.
- * @param {string}    clientId Client ID to consider for adjacent blocks.
- *
- * @return {WPBlock[]} Adjacent block objects.
- */
-export function getAdjacentBlocks( blocks, clientId ) {
-	const index = findIndex( blocks, { clientId } );
-	const isLastBlock = index === blocks.length - 1;
-
-	return isLastBlock ? blocks.slice( 0, index ) : blocks.slice( index + 1 );
-}
-=======
->>>>>>> 251bab45
 
 /**
  * Returns an effective width for a given block. An effective width is equal to
@@ -118,11 +97,7 @@
  * @return {boolean} Whether columns have explicit widths.
  */
 export function hasExplicitColumnWidths( blocks ) {
-<<<<<<< HEAD
-	return blocks.some( ( block ) =>
-=======
 	return blocks.every( ( block ) =>
->>>>>>> 251bab45
 		Number.isFinite( block.attributes.width )
 	);
 }
