--- conflicted
+++ resolved
@@ -61,21 +61,15 @@
 	const isDescendentOfQueryLoop = Number.isFinite( queryId );
 	const {
 		isLink,
-<<<<<<< HEAD
-=======
 		aspectRatio,
->>>>>>> 186e4c3c
 		height,
 		width,
 		scale,
 		sizeSlug,
 		rel,
 		linkTarget,
-<<<<<<< HEAD
 		caption,
 		displayCaption,
-=======
->>>>>>> 186e4c3c
 	} = attributes;
 	const [ featuredImage, setFeaturedImage ] = useEntityProp(
 		'postType',
