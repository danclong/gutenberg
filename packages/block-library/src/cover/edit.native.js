--- conflicted
+++ resolved
@@ -3,7 +3,6 @@
  */
 import { View, TouchableWithoutFeedback } from 'react-native';
 import Video from 'react-native-video';
-import { noop } from 'lodash';
 
 /**
  * WordPress dependencies
@@ -79,11 +78,8 @@
 	onFocus,
 	overlayColor,
 	setAttributes,
-<<<<<<< HEAD
 	openGeneralSidebar,
-=======
 	settings,
->>>>>>> c71346a0
 	closeSettingsBottomSheet,
 } ) => {
 	const {
@@ -368,26 +364,15 @@
 					allowedTypes={ ALLOWED_MEDIA_TYPES }
 					onFocus={ onFocus }
 				>
-<<<<<<< HEAD
-					<ColorPalette
-						customStyles={ styles }
-						setColor={ setColor }
-						onCustomPress={ openCustomColorPicker }
-						defaultSettings={ COVER_DEFAULT_PALETTE }
-						shouldShowCustomLabel={ false }
-					/>
-=======
 					<View style={ styles.colorPaletteWrapper }>
 						<ColorPalette
 							customStyles={ styles }
 							setColor={ setColor }
-							onCustomPress={ noop }
+							onCustomPress={ openCustomColorPicker }
 							defaultSettings={ COVER_DEFAULT_PALETTE }
-							shouldShowCustomIndicatorOption={ false }
 							shouldShowCustomLabel={ false }
 						/>
 					</View>
->>>>>>> c71346a0
 				</MediaPlaceholder>
 			</View>
 		);
@@ -452,22 +437,14 @@
 		};
 	} ),
 	withDispatch( ( dispatch ) => {
-<<<<<<< HEAD
 		const { openGeneralSidebar } = dispatch( 'core/edit-post' );
 
 		return {
 			openGeneralSidebar: () => openGeneralSidebar( 'edit-post/block' ),
-=======
-		return {
->>>>>>> c71346a0
 			closeSettingsBottomSheet() {
 				dispatch( 'core/edit-post' ).closeGeneralSidebar();
 			},
 		};
 	} ),
-<<<<<<< HEAD
-=======
-
->>>>>>> c71346a0
 	withPreferredColorScheme,
 ] )( Cover );