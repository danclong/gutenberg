<?php
/**
 * Server-side rendering of the `core/post-navigation-link` block.
 *
 * @package WordPress
 */

/**
 * Renders the `core/post-navigation-link` block on the server.
 *
 * @param array  $attributes Block attributes.
 * @param string $content    Block default content.
 *
 * @return string Returns the next or previous post link that is adjacent to the current post.
 */
function render_block_core_post_navigation_link( $attributes, $content ) {
	if ( ! is_singular() ) {
		return '';
	}

	// Get the navigation type to show the proper link. Available options are `next|previous`.
	$navigation_type = isset( $attributes['type'] ) ? $attributes['type'] : 'next';
	// Allow only `next` and `previous` in `$navigation_type`.
	if ( ! in_array( $navigation_type, array( 'next', 'previous' ), true ) ) {
		return '';
	}
	$classes = "post-navigation-link-$navigation_type";
	if ( isset( $attributes['textAlign'] ) ) {
		$classes .= " has-text-align-{$attributes['textAlign']}";
	}
<<<<<<< HEAD
	$styles = '';
	if ( isset( $attributes['style']['typography']['writingMode'] ) ) {
		$styles = "writing-mode: {$attributes['style']['typography']['writingMode']};";

		if ( isset( $attributes['style']['typography']['textOrientation'] ) ) {
			$styles .= " text-orientation: {$attributes['style']['typography']['textOrientation']};";
		}
	}
=======
>>>>>>> 88c8c668
	$wrapper_attributes = get_block_wrapper_attributes(
		array(
			'class' => $classes,
		)
	);
	// Set default values.
	$format = '%link';
	$link   = 'next' === $navigation_type ? _x( 'Next', 'label for next post link' ) : _x( 'Previous', 'label for previous post link' );
	$label  = '';

	$arrow_map = array(
		'none'    => '',
		'arrow'   => array(
			'next'     => '→',
			'previous' => '←',
		),
		'chevron' => array(
			'next'     => '»',
			'previous' => '«',
		),
	);

	// If a custom label is provided, make this a link.
	// `$label` is used to prepend the provided label, if we want to show the page title as well.
	if ( isset( $attributes['label'] ) && ! empty( $attributes['label'] ) ) {
		$label = "{$attributes['label']}";
		$link  = $label;
	}

	// If we want to also show the page title, make the page title a link and prepend the label.
	if ( isset( $attributes['showTitle'] ) && $attributes['showTitle'] ) {
		/*
		 * If the label link option is not enabled but there is a custom label,
		 * display the custom label as text before the linked title.
		 */
		if ( ! $attributes['linkLabel'] ) {
			if ( $label ) {
				$format = '<span class="post-navigation-link__label">' . wp_kses_post( $label ) . '</span> %link';
			}
			$link = '%title';
		} elseif ( isset( $attributes['linkLabel'] ) && $attributes['linkLabel'] ) {
			// If the label link option is enabled and there is a custom label, display it before the title.
			if ( $label ) {
				$link = '<span class="post-navigation-link__label">' . wp_kses_post( $label ) . '</span> <span class="post-navigation-link__title">%title</span>';
			} else {
				/*
				 * If the label link option is enabled and there is no custom label,
				 * add a colon between the label and the post title.
				 */
				$label = 'next' === $navigation_type ? _x( 'Next:', 'label before the title of the next post' ) : _x( 'Previous:', 'label before the title of the previous post' );
				$link  = sprintf(
					'<span class="post-navigation-link__label">%1$s</span> <span class="post-navigation-link__title">%2$s</span>',
					wp_kses_post( $label ),
					'%title'
				);
			}
		}
	}

	// Display arrows.
	if ( isset( $attributes['arrow'] ) && ! empty( $attributes['arrow'] ) && 'none' !== $attributes['arrow'] ) {
		$arrow = $arrow_map[ $attributes['arrow'] ][ $navigation_type ];

		if ( 'next' === $navigation_type ) {
			$format = '%link<span class="wp-block-post-navigation-link__arrow-next is-arrow-' . $attributes['arrow'] . '" aria-hidden="true">' . $arrow . '</span>';
		} else {
			$format = '<span class="wp-block-post-navigation-link__arrow-previous is-arrow-' . $attributes['arrow'] . '" aria-hidden="true">' . $arrow . '</span>%link';
		}
	}

	// The dynamic portion of the function name, `$navigation_type`,
	// refers to the type of adjacency, 'next' or 'previous'.
	$get_link_function = "get_{$navigation_type}_post_link";
	$content           = $get_link_function( $format, $link );
	return sprintf(
		'<div %1$s>%2$s</div>',
		$wrapper_attributes,
		$content
	);
}

/**
 * Registers the `core/post-navigation-link` block on the server.
 */
function register_block_core_post_navigation_link() {
	register_block_type_from_metadata(
		__DIR__ . '/post-navigation-link',
		array(
			'render_callback' => 'render_block_core_post_navigation_link',
		)
	);
}
add_action( 'init', 'register_block_core_post_navigation_link' );<|MERGE_RESOLUTION|>--- conflicted
+++ resolved
@@ -28,17 +28,6 @@
 	if ( isset( $attributes['textAlign'] ) ) {
 		$classes .= " has-text-align-{$attributes['textAlign']}";
 	}
-<<<<<<< HEAD
-	$styles = '';
-	if ( isset( $attributes['style']['typography']['writingMode'] ) ) {
-		$styles = "writing-mode: {$attributes['style']['typography']['writingMode']};";
-
-		if ( isset( $attributes['style']['typography']['textOrientation'] ) ) {
-			$styles .= " text-orientation: {$attributes['style']['typography']['textOrientation']};";
-		}
-	}
-=======
->>>>>>> 88c8c668
 	$wrapper_attributes = get_block_wrapper_attributes(
 		array(
 			'class' => $classes,
