/**
 * External dependencies
 */
import { View, TouchableWithoutFeedback, Platform } from 'react-native';
import { isEmpty, get, find, map } from 'lodash';

/**
 * WordPress dependencies
 */
import { Component } from '@wordpress/element';
import {
	requestMediaImport,
	mediaUploadSync,
	requestImageFailedRetryDialog,
	requestImageUploadCancelDialog,
	requestImageFullscreenPreview,
	setFeaturedImage,
	subscribeFeaturedImageIdCurrent,
} from '@wordpress/react-native-bridge';
import {
	CycleSelectControl,
	Icon,
	PanelBody,
	ToolbarButton,
	ToolbarGroup,
	Image,
	WIDE_ALIGNMENTS,
	LinkSettingsNavigation,
	BottomSheet,
	BottomSheetTextControl,
	FooterMessageLink,
	Badge,
} from '@wordpress/components';
import {
	BlockCaption,
	MediaPlaceholder,
	MediaUpload,
	MediaUploadProgress,
	MEDIA_TYPE_IMAGE,
	BlockControls,
	InspectorControls,
	BlockAlignmentToolbar,
	BlockStyles,
	store as blockEditorStore,
} from '@wordpress/block-editor';
import { __, sprintf } from '@wordpress/i18n';
import { getProtocol, hasQueryArg } from '@wordpress/url';
import { doAction, hasAction } from '@wordpress/hooks';
import { compose, withPreferredColorScheme } from '@wordpress/compose';
import { withSelect, withDispatch } from '@wordpress/data';
import {
	image as placeholderIcon,
	replace,
	expand,
	textColor,
} from '@wordpress/icons';
import { store as coreStore } from '@wordpress/core-data';

/**
 * Internal dependencies
 */
import styles from './styles.scss';
import { getUpdatedLinkTargetSettings } from './utils';

import { LINK_DESTINATION_CUSTOM } from './constants';

const getUrlForSlug = ( image, { sizeSlug } ) => {
	return get( image, [ 'media_details', 'sizes', sizeSlug, 'source_url' ] );
};

export class ImageEdit extends Component {
	constructor( props ) {
		super( props );

		this.state = {
			isCaptionSelected: false,
		};

		this.finishMediaUploadWithSuccess = this.finishMediaUploadWithSuccess.bind(
			this
		);
		this.finishMediaUploadWithFailure = this.finishMediaUploadWithFailure.bind(
			this
		);
		this.mediaUploadStateReset = this.mediaUploadStateReset.bind( this );
		this.onSelectMediaUploadOption = this.onSelectMediaUploadOption.bind(
			this
		);
		this.updateMediaProgress = this.updateMediaProgress.bind( this );
		this.featuredImageIdCurrent = this.featuredImageIdCurrent.bind( this );
		this.updateImageURL = this.updateImageURL.bind( this );
		this.onSetLinkDestination = this.onSetLinkDestination.bind( this );
		this.onSetNewTab = this.onSetNewTab.bind( this );
		this.onSetSizeSlug = this.onSetSizeSlug.bind( this );
		this.onImagePressed = this.onImagePressed.bind( this );
		this.onSetFeatured = this.onSetFeatured.bind( this );
		this.onRemoveFeatured = this.onRemoveFeatured.bind( this );
		this.onFocusCaption = this.onFocusCaption.bind( this );
		this.updateAlignment = this.updateAlignment.bind( this );
		this.accessibilityLabelCreator = this.accessibilityLabelCreator.bind(
			this
		);
		this.setMappedAttributes = this.setMappedAttributes.bind( this );
		this.onSizeChangeValue = this.onSizeChangeValue.bind( this );

		this.linkSettingsOptions = {
			url: {
				label: __( 'Image Link URL' ),
				placeholder: __( 'Add URL' ),
				autoFocus: false,
				autoFill: true,
			},
			openInNewTab: {
				label: __( 'Open in new tab' ),
			},
			linkRel: {
				label: __( 'Link Rel' ),
				placeholder: __( 'None' ),
			},
		};

		this.sizeOptions = map( this.props.imageSizes, ( { name, slug } ) => ( {
			value: slug,
			name,
		} ) );
	}

	componentDidMount() {
		const { attributes, setAttributes, featuredImageId } = this.props;
		// This will warn when we have `id` defined, while `url` is undefined.
		// This may help track this issue: https://github.com/wordpress-mobile/WordPress-Android/issues/9768
		// where a cancelled image upload was resulting in a subsequent crash.
		if ( attributes.id && ! attributes.url ) {
			// eslint-disable-next-line no-console
			console.warn( 'Attributes has id with no url.' );
		}

		// Detect any pasted image and start an upload
		if (
			! attributes.id &&
			attributes.url &&
			getProtocol( attributes.url ) === 'file:'
		) {
			requestMediaImport( attributes.url, ( id, url ) => {
				if ( url ) {
					setAttributes( { id, url } );
				}
			} );
		}

		// Make sure we mark any temporary images as failed if they failed while
		// the editor wasn't open
		if (
			attributes.id &&
			attributes.url &&
			getProtocol( attributes.url ) === 'file:'
		) {
			mediaUploadSync();
		}

		// Flag the ID of a post's featured image when editor mounts.
		if ( attributes.id ) {
			setAttributes( { featuredImageId } );
		}

		this.addFeaturedImageIdListener();
	}

	componentWillUnmount() {
		// this action will only exist if the user pressed the trash button on the block holder
		if (
			hasAction( 'blocks.onRemoveBlockCheckUpload' ) &&
			this.state.isUploadInProgress
		) {
			doAction(
				'blocks.onRemoveBlockCheckUpload',
				this.props.attributes.id
			);
		}

		this.removeFeaturedImageIdListener();
	}

	componentDidUpdate( previousProps ) {
		if ( ! previousProps.image && this.props.image ) {
			const { image, attributes } = this.props;
			const url = getUrlForSlug( image, attributes ) || image.source_url;
			this.props.setAttributes( { url } );
		}
	}

	static getDerivedStateFromProps( props, state ) {
		// Avoid a UI flicker in the toolbar by insuring that isCaptionSelected
		// is updated immediately any time the isSelected prop becomes false
		return {
			isCaptionSelected: props.isSelected && state.isCaptionSelected,
		};
	}

	accessibilityLabelCreator( caption ) {
		return isEmpty( caption )
			? /* translators: accessibility text. Empty image caption. */
			  'Image caption. Empty'
			: sprintf(
					/* translators: accessibility text. %s: image caption. */
					__( 'Image caption. %s' ),
					caption
			  );
	}

	onImagePressed() {
		const { attributes, image } = this.props;

		if ( this.state.isUploadInProgress ) {
			requestImageUploadCancelDialog( attributes.id );
		} else if (
			attributes.id &&
			getProtocol( attributes.url ) === 'file:'
		) {
			requestImageFailedRetryDialog( attributes.id );
		} else if ( ! this.state.isCaptionSelected ) {
			requestImageFullscreenPreview(
				attributes.url,
				image && image.source_url
			);
		}

		this.setState( {
			isCaptionSelected: false,
		} );
	}

	updateMediaProgress( payload ) {
		const { setAttributes } = this.props;
		if ( payload.mediaUrl ) {
			setAttributes( { url: payload.mediaUrl } );
		}

		if ( ! this.state.isUploadInProgress ) {
			this.setState( { isUploadInProgress: true } );
		}
	}

	finishMediaUploadWithSuccess( payload ) {
		const { setAttributes } = this.props;

		setAttributes( { url: payload.mediaUrl, id: payload.mediaServerId } );
		this.setState( { isUploadInProgress: false } );
	}

	finishMediaUploadWithFailure( payload ) {
		const { setAttributes } = this.props;

		setAttributes( { id: payload.mediaId } );
		this.setState( { isUploadInProgress: false } );
	}

	mediaUploadStateReset() {
		const { setAttributes } = this.props;

		setAttributes( { id: null, url: null } );
		this.setState( { isUploadInProgress: false } );
	}

	updateImageURL( url ) {
		this.props.setAttributes( {
			url,
			width: undefined,
			height: undefined,
		} );
	}

	updateAlignment( nextAlign ) {
		const extraUpdatedAttributes = Object.values(
			WIDE_ALIGNMENTS.alignments
		).includes( nextAlign )
			? { width: undefined, height: undefined }
			: {};
		this.props.setAttributes( {
			...extraUpdatedAttributes,
			align: nextAlign,
		} );
	}

	onSetFeatured() {
		const { attributes, closeSettingsBottomSheet } = this.props;
		setFeaturedImage( attributes.id );
		closeSettingsBottomSheet();
	}

	onRemoveFeatured() {
		const { closeSettingsBottomSheet } = this.props;
		setFeaturedImage( 0 );
		closeSettingsBottomSheet();
	}

	featuredImageIdCurrent( payload ) {
		const { setAttributes } = this.props;
		setAttributes( { featuredImageId: payload.featuredImageId } );
	}

	addFeaturedImageIdListener() {
		//if we already have a subscription not worth doing it again
		if ( this.subscriptionParentFeaturedImageIdCurrent ) {
			return;
		}
		this.subscriptionParentFeaturedImageIdCurrent = subscribeFeaturedImageIdCurrent(
			( payload ) => {
				this.featuredImageIdCurrent( payload );
			}
		);
	}

	removeFeaturedImageIdListener() {
		if ( this.subscriptionParentFeaturedImageIdCurrent ) {
			this.subscriptionParentFeaturedImageIdCurrent.remove();
		}
	}

	onSetLinkDestination( href ) {
		this.props.setAttributes( {
			linkDestination: LINK_DESTINATION_CUSTOM,
			href,
		} );
	}

	onSetNewTab( value ) {
		const updatedLinkTarget = getUpdatedLinkTargetSettings(
			value,
			this.props.attributes
		);
		this.props.setAttributes( updatedLinkTarget );
	}

	onSetSizeSlug( sizeSlug ) {
		const { image } = this.props;

		const url = getUrlForSlug( image, { sizeSlug } );
		if ( ! url ) {
			return null;
		}

		this.props.setAttributes( {
			url,
			width: undefined,
			height: undefined,
			sizeSlug,
		} );
	}

	onSelectMediaUploadOption( media ) {
		const {
			attributes: { id, url },
			imageDefaultSize,
		} = this.props;

		const mediaAttributes = {
			id: media.id,
			url: media.url,
			caption: media.caption,
		};

		let additionalAttributes;
		// Reset the dimension attributes if changing to a different image.
		if ( ! media.id || media.id !== id ) {
			additionalAttributes = {
				width: undefined,
				height: undefined,
				sizeSlug: imageDefaultSize,
			};
		} else {
			// Keep the same url when selecting the same file, so "Image Size" option is not changed.
			additionalAttributes = { url };
		}

		this.props.setAttributes( {
			...mediaAttributes,
			...additionalAttributes,
		} );
	}

	onFocusCaption() {
		if ( this.props.onFocus ) {
			this.props.onFocus();
		}
		if ( ! this.state.isCaptionSelected ) {
			this.setState( {
				isCaptionSelected: true,
			} );
		}
	}

	getPlaceholderIcon() {
		return (
			<Icon
				icon={ placeholderIcon }
				{ ...this.props.getStylesFromColorScheme(
					styles.iconPlaceholder,
					styles.iconPlaceholderDark
				) }
			/>
		);
	}

	getWidth() {
		const { attributes } = this.props;
		const { align, width } = attributes;

		return Object.values( WIDE_ALIGNMENTS.alignments ).includes( align )
			? '100%'
			: width;
	}

	setMappedAttributes( { url: href, ...restAttributes } ) {
		const { setAttributes } = this.props;
		return href === undefined
			? setAttributes( restAttributes )
			: setAttributes( { ...restAttributes, href } );
	}

	getLinkSettings() {
		const { isLinkSheetVisible } = this.state;
		const {
			attributes: { href: url, ...unMappedAttributes },
		} = this.props;

		const mappedAttributes = { ...unMappedAttributes, url };

		return (
			<LinkSettingsNavigation
				isVisible={ isLinkSheetVisible }
				url={ mappedAttributes.url }
				rel={ mappedAttributes.rel }
				label={ mappedAttributes.label }
				linkTarget={ mappedAttributes.linkTarget }
				onClose={ this.dismissSheet }
				setAttributes={ this.setMappedAttributes }
				withBottomSheet={ false }
				hasPicker
				options={ this.linkSettingsOptions }
				showIcon={ false }
			/>
		);
	}

	getAltTextSettings() {
		const {
			attributes: { alt },
		} = this.props;

		const updateAlt = ( newAlt ) => {
			this.props.setAttributes( { alt: newAlt } );
		};

		return (
			<BottomSheetTextControl
				initialValue={ alt }
				onChange={ updateAlt }
				placeholder={ __( 'Add alt text' ) }
				label={ __( 'Alt Text' ) }
				icon={ textColor }
				footerNote={
					<>
						{ __(
							'Describe the purpose of the image. Leave empty if the image is purely decorative. '
						) }
						<FooterMessageLink
							href={
								'https://www.w3.org/WAI/tutorials/images/decision-tree/'
							}
							value={ __( 'What is alt text?' ) }
						/>
					</>
				}
			/>
		);
	}

	onSizeChangeValue( newValue ) {
		this.onSetSizeSlug( newValue );
	}

	render() {
		const { isCaptionSelected } = this.state;
		const {
			attributes,
			isSelected,
			image,
			clientId,
			imageDefaultSize,
<<<<<<< HEAD
			getStylesFromColorScheme,
=======
			featuredImageId,
>>>>>>> 1b49efae
		} = this.props;
		const { align, url, alt, id, sizeSlug, className } = attributes;

		const sizeOptionsValid = find( this.sizeOptions, [
			'value',
			imageDefaultSize,
		] );

<<<<<<< HEAD
		const isFeaturedImage =
			attributes.featuredImageId === attributes.id ? true : false;

		const featuredButtonStyle = getStylesFromColorScheme(
			styles.featuredButton,
			styles.featuredButtonDark
		);

		const setFeaturedButtonStyle = getStylesFromColorScheme(
			styles.setFeaturedButton,
			styles.setFeaturedButtonDark
		);

		// eslint-disable-next-line no-unused-vars
		const androidOnly = Platform.OS === 'android' ? true : false;
=======
		const isFeaturedImage = featuredImageId === attributes.id;
>>>>>>> 1b49efae

		const getToolbarEditButton = ( open ) => (
			<BlockControls>
				<ToolbarGroup>
					<ToolbarButton
						title={ __( 'Edit image' ) }
						icon={ replace }
						onClick={ open }
					/>
				</ToolbarGroup>
				<BlockAlignmentToolbar
					value={ align }
					onChange={ this.updateAlignment }
				/>
			</BlockControls>
		);

		const getInspectorControls = () => (
			<InspectorControls>
				<PanelBody title={ __( 'Image settings' ) } />
				<PanelBody style={ styles.panelBody }>
					<BlockStyles clientId={ clientId } url={ url } />
				</PanelBody>
				<PanelBody>
					{ image && sizeOptionsValid && (
						<CycleSelectControl
							icon={ expand }
							label={ __( 'Size' ) }
							value={ sizeSlug || imageDefaultSize }
							onChangeValue={ this.onSizeChangeValue }
							options={ this.sizeOptions }
						/>
					) }
					{ this.getAltTextSettings() }
				</PanelBody>
				<PanelBody title={ __( 'Link Settings' ) }>
					{ this.getLinkSettings( true ) }
				</PanelBody>
				{
					// eslint-disable-next-line no-undef
					__DEV__ && androidOnly && (
						<PanelBody>
							{ isFeaturedImage ? (
								<BottomSheet.Cell
									label={ __( 'Remove as Featured Image ' ) }
									labelStyle={ [
										featuredButtonStyle,
										styles.removeFeaturedButton,
									] }
									onPress={ this.onRemoveFeatured }
								/>
							) : (
								<BottomSheet.Cell
									label={ __( 'Set as Featured Image ' ) }
									labelStyle={ [
										featuredButtonStyle,
										setFeaturedButtonStyle,
									] }
									onPress={ this.onSetFeatured }
								/>
							) }
						</PanelBody>
					)
				}
			</InspectorControls>
		);

		if ( ! url ) {
			return (
				<View style={ styles.content }>
					<MediaPlaceholder
						allowedTypes={ [ MEDIA_TYPE_IMAGE ] }
						onSelect={ this.onSelectMediaUploadOption }
						icon={ this.getPlaceholderIcon() }
						onFocus={ this.props.onFocus }
					/>
				</View>
			);
		}

		const alignToFlex = {
			left: 'flex-start',
			center: 'center',
			right: 'flex-end',
			full: 'center',
			wide: 'center',
		};

		const getImageComponent = ( openMediaOptions, getMediaOptions ) => (
			<Badge label={ __( 'Featured' ) } show={ isFeaturedImage }>
				<TouchableWithoutFeedback
					accessible={ ! isSelected }
					onPress={ this.onImagePressed }
					onLongPress={ openMediaOptions }
					disabled={ ! isSelected }
				>
					<View style={ styles.content }>
						{ isSelected && getInspectorControls() }
						{ isSelected && getMediaOptions() }
						{ ! this.state.isCaptionSelected &&
							getToolbarEditButton( openMediaOptions ) }
						<MediaUploadProgress
							coverUrl={ url }
							mediaId={ id }
							onUpdateMediaProgress={ this.updateMediaProgress }
							onFinishMediaUploadWithSuccess={
								this.finishMediaUploadWithSuccess
							}
							onFinishMediaUploadWithFailure={
								this.finishMediaUploadWithFailure
							}
							onMediaUploadStateReset={
								this.mediaUploadStateReset
							}
							renderContent={ ( {
								isUploadInProgress,
								isUploadFailed,
								retryMessage,
							} ) => {
								return (
									<Image
										align={ align && alignToFlex[ align ] }
										alt={ alt }
										isSelected={
											isSelected && ! isCaptionSelected
										}
										isFeaturedImage={ isFeaturedImage }
										isUploadFailed={ isUploadFailed }
										isUploadInProgress={
											isUploadInProgress
										}
										onSelectMediaUploadOption={
											this.onSelectMediaUploadOption
										}
										openMediaOptions={ openMediaOptions }
										retryMessage={ retryMessage }
										url={ url }
										shapeStyle={ styles[ className ] }
										width={ this.getWidth() }
									/>
								);
							} }
						/>
					</View>
				</TouchableWithoutFeedback>
				<BlockCaption
					clientId={ this.props.clientId }
					isSelected={ this.state.isCaptionSelected }
					accessible
					accessibilityLabelCreator={ this.accessibilityLabelCreator }
					onFocus={ this.onFocusCaption }
					onBlur={ this.props.onBlur } // always assign onBlur as props
					insertBlocksAfter={ this.props.insertBlocksAfter }
				/>
			</Badge>
		);

		return (
			<MediaUpload
				allowedTypes={ [ MEDIA_TYPE_IMAGE ] }
				isReplacingMedia={ true }
				onSelect={ this.onSelectMediaUploadOption }
				render={ ( { open, getMediaOptions } ) => {
					return getImageComponent( open, getMediaOptions );
				} }
			/>
		);
	}
}

export default compose( [
	withSelect( ( select, props ) => {
		const { getMedia } = select( coreStore );
		const { getSettings } = select( blockEditorStore );
		const { getEditedPostAttribute } = select( 'core/editor' );
		const {
			attributes: { id, url },
			isSelected,
		} = props;
		const { imageSizes, imageDefaultSize } = getSettings();
		const isNotFileUrl = id && getProtocol( url ) !== 'file:';
		const featuredImageId = getEditedPostAttribute( 'featured_media' );

		const shouldGetMedia =
			( isSelected && isNotFileUrl ) ||
			// Edge case to update the image after uploading if the block gets unselected
			// Check if it's the original image and not the resized one with queryparams
			( ! isSelected &&
				isNotFileUrl &&
				url &&
				! hasQueryArg( url, 'w' ) );
		return {
			image: shouldGetMedia ? getMedia( id ) : null,
			imageSizes,
			imageDefaultSize,
			featuredImageId,
<<<<<<< HEAD
		};
	} ),
	withDispatch( ( dispatch ) => {
		return {
			closeSettingsBottomSheet() {
				dispatch( 'core/edit-post' ).closeGeneralSidebar();
			},
=======
>>>>>>> 1b49efae
		};
	} ),
	withPreferredColorScheme,
] )( ImageEdit );<|MERGE_RESOLUTION|>--- conflicted
+++ resolved
@@ -488,11 +488,8 @@
 			image,
 			clientId,
 			imageDefaultSize,
-<<<<<<< HEAD
 			getStylesFromColorScheme,
-=======
 			featuredImageId,
->>>>>>> 1b49efae
 		} = this.props;
 		const { align, url, alt, id, sizeSlug, className } = attributes;
 
@@ -500,12 +497,10 @@
 			'value',
 			imageDefaultSize,
 		] );
-
-<<<<<<< HEAD
-		const isFeaturedImage =
-			attributes.featuredImageId === attributes.id ? true : false;
-
-		const featuredButtonStyle = getStylesFromColorScheme(
+    
+    const isFeaturedImage = featuredImageId === attributes.id;
+		
+    const featuredButtonStyle = getStylesFromColorScheme(
 			styles.featuredButton,
 			styles.featuredButtonDark
 		);
@@ -517,9 +512,6 @@
 
 		// eslint-disable-next-line no-unused-vars
 		const androidOnly = Platform.OS === 'android' ? true : false;
-=======
-		const isFeaturedImage = featuredImageId === attributes.id;
->>>>>>> 1b49efae
 
 		const getToolbarEditButton = ( open ) => (
 			<BlockControls>
@@ -716,7 +708,6 @@
 			imageSizes,
 			imageDefaultSize,
 			featuredImageId,
-<<<<<<< HEAD
 		};
 	} ),
 	withDispatch( ( dispatch ) => {
@@ -724,8 +715,6 @@
 			closeSettingsBottomSheet() {
 				dispatch( 'core/edit-post' ).closeGeneralSidebar();
 			},
-=======
->>>>>>> 1b49efae
 		};
 	} ),
 	withPreferredColorScheme,
