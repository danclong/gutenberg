/**
 * External dependencies
 */
import {
	act,
	typeInRichText,
	fireEvent,
	getBlock,
	getEditorHtml,
	initializeEditor,
	openBlockSettings,
	setupCoreBlocks,
	setupMediaPicker,
	setupMediaUpload,
	triggerBlockListLayout,
	within,
	setupPicker,
} from 'test/helpers';
import { ActionSheetIOS } from 'react-native';

/**
 * WordPress dependencies
 */
import { Platform } from '@wordpress/element';
import {
	getOtherMediaOptions,
	requestImageFailedRetryDialog,
	requestImageUploadCancelDialog,
} from '@wordpress/react-native-bridge';
import { store as blockEditorStore } from '@wordpress/block-editor';
import { select } from '@wordpress/data';

/**
 * Internal dependencies
 */
import {
	addGalleryBlock,
	initializeWithGalleryBlock,
	getGalleryItem,
	generateGalleryBlock,
} from './helpers';

const MEDIA_OPTIONS = [
	'Choose from device',
	'Take a Photo',
	'WordPress Media Library',
];

const media = [
	{
		localId: 1,
		localUrl: 'file:///local-image-1.jpeg',
		serverId: 2000,
		serverUrl: 'https://test-site.files.wordpress.com/local-image-1.jpeg',
	},
	{
		localId: 2,
		localUrl: 'file:///local-image-2.jpeg',
		serverId: 2001,
		serverUrl: 'https://test-site.files.wordpress.com/local-image-2.jpeg',
	},
	{
		localId: 3,
		localUrl: 'file:///local-image-3.jpeg',
		serverId: 2002,
		serverUrl: 'https://test-site.files.wordpress.com/local-image-3.jpeg',
	},
];

setupCoreBlocks();

describe( 'Gallery block', () => {
	it( 'inserts block', async () => {
		const screen = await addGalleryBlock();

		expect( getBlock( screen, 'Gallery' ) ).toBeVisible();
		expect( getEditorHtml() ).toMatchSnapshot();
	} );

	it( "renders gallery block placeholder correctly if the block doesn't have inner blocks", async () => {
		const getBlockSpy = jest
			.spyOn( select( blockEditorStore ), 'getBlock' )
			.mockReturnValue( {
				innerBlocks: undefined,
				attributes: {
					content: '',
				},
			} );

		const screen = await addGalleryBlock();

		expect( getBlock( screen, 'Gallery' ) ).toBeVisible();
		expect( getEditorHtml() ).toMatchSnapshot();

		getBlockSpy.mockRestore();
	} );

	it( 'selects a gallery item', async () => {
		const { galleryBlock } = await initializeWithGalleryBlock( {
			numberOfItems: 1,
			media,
			selected: false,
		} );

		const galleryItem = getGalleryItem( galleryBlock, 1 );
		fireEvent.press( galleryItem );

		expect( galleryItem ).toBeVisible();
	} );

	it( 'shows appender button when gallery has images', async () => {
		const { galleryBlock, getByText } = await initializeWithGalleryBlock( {
			numberOfItems: 1,
			media,
		} );

		const appenderButton = within( galleryBlock ).getByTestId(
			'media-placeholder-appender-icon'
		);
		fireEvent.press( appenderButton );

		expect( getByText( 'Choose from device' ) ).toBeVisible();
		expect( getByText( 'Take a Photo' ) ).toBeVisible();
		expect( getByText( 'WordPress Media Library' ) ).toBeVisible();
	} );

	it( 'displays correct media options picker', async () => {
		// Initialize with an empty gallery
		const screen = await initializeEditor( {
			initialHtml: generateGalleryBlock( 0 ),
		} );
		const { getByText } = screen;

		// Tap on Gallery block
		const block = await getBlock( screen, 'Gallery' );
		fireEvent.press( block );
		fireEvent.press( within( block ).getByText( 'Add media' ) );

		// Observe that media options picker is displayed
		/* eslint-disable jest/no-conditional-expect */
		if ( Platform.isIOS ) {
			// On iOS the picker is rendered natively, so we have
			// to check the arguments passed to `ActionSheetIOS`.
			expect(
				ActionSheetIOS.showActionSheetWithOptions
			).toHaveBeenCalledWith(
				expect.objectContaining( {
					title: 'Choose images',
					options: [ 'Cancel', ...MEDIA_OPTIONS ],
				} ),
				expect.any( Function )
			);
		} else {
			expect( getByText( 'Choose images' ) ).toBeVisible();
			MEDIA_OPTIONS.forEach( ( option ) =>
				expect( getByText( option ) ).toBeVisible()
			);
		}
		/* eslint-enable jest/no-conditional-expect */
	} );

	it( 'block remains selected after dismissing the media options picker', async () => {
		// Initialize with an empty gallery
		const { getByLabelText, getByText, getByTestId } =
			await initializeEditor( {
				initialHtml: generateGalleryBlock( 0 ),
			} );

		// Tap on Gallery block
		fireEvent.press( getByText( 'Add media' ) );

		// Observe that media options picker is displayed
		expect( getByText( 'Choose images' ) ).toBeVisible();
		expect( getByText( 'WordPress Media Library' ) ).toBeVisible();

		// Dismiss the picker
		if ( Platform.isIOS ) {
			fireEvent.press( getByText( 'Cancel' ) );
		} else {
			fireEvent( getByTestId( 'media-options-picker' ), 'backdropPress' );
		}

		// Observe that the block is selected, this is done by checking if the block settings
		// button is visible
		const blockActionsButton = getByLabelText( /Open Block Actions Menu/ );
		expect( blockActionsButton ).toBeVisible();
	} );

	// Test case related to TC001 - Close/Re-open post with an ongoing image upload
	// Reference: https://github.com/wordpress-mobile/test-cases/blob/trunk/test-cases/gutenberg/gallery.md#tc001
	it( 'finishes pending uploads upon opening the editor', async () => {
		const { notifyUploadingState, notifySucceedState } = setupMediaUpload();

		// Initialize with a gallery that contains two items that are being uploaded
		const { galleryBlock } = await initializeWithGalleryBlock( {
			numberOfItems: 2,
			media,
			useLocalUrl: true,
		} );

		// Notify that the media items are uploading
		await notifyUploadingState( media[ 0 ] );
		await notifyUploadingState( media[ 1 ] );

		// Check that images are showing a loading state
		expect(
			within( getGalleryItem( galleryBlock, 1 ) ).getByTestId( 'spinner' )
		).toBeVisible();
		expect(
			within( getGalleryItem( galleryBlock, 2 ) ).getByTestId( 'spinner' )
		).toBeVisible();

		// Notify that the media items upload succeeded
		await notifySucceedState( media[ 0 ] );
		await notifySucceedState( media[ 1 ] );

		expect( getEditorHtml() ).toMatchSnapshot();
	} );

	// Test case related to TC003 - Add caption to gallery
	// Reference: https://github.com/wordpress-mobile/test-cases/blob/trunk/test-cases/gutenberg/gallery.md#tc003
	it( 'sets caption to gallery', async () => {
		// Initialize with a gallery that contains one item
		const { getByLabelText } = await initializeWithGalleryBlock( {
			numberOfItems: 1,
			media,
		} );

		// Check gallery item caption is not visible
		const galleryItemCaption = getByLabelText( /Image caption. Empty/, {
			hidden: true,
		} );
		expect( galleryItemCaption ).not.toBeVisible();

		// Set gallery caption
		const captionField = within(
			getByLabelText( /Gallery caption. Empty/ )
		).getByPlaceholderText( 'Add caption' );
		typeInRichText(
			captionField,
			'<strong>Bold</strong> <em>italic</em> <s>strikethrough</s> gallery caption'
		);

		expect( getEditorHtml() ).toMatchSnapshot();
	} );

	// Test case related to TC004 - Add caption to gallery images
	// Reference: https://github.com/wordpress-mobile/test-cases/blob/trunk/test-cases/gutenberg/gallery.md#tc004
	it( 'sets caption to gallery items', async () => {
		// Initialize with a gallery that contains one item
		const { galleryBlock } = await initializeWithGalleryBlock( {
			numberOfItems: 1,
			media,
		} );

		// Select gallery item
		const galleryItem = getGalleryItem( galleryBlock, 1 );
		fireEvent.press( galleryItem );

		// Set gallery item caption
		const captionField =
			within( galleryItem ).getByPlaceholderText( 'Add caption' );
		typeInRichText(
			captionField,
			'<strong>Bold</strong> <em>italic</em> <s>strikethrough</s> image caption'
		);

		expect( getEditorHtml() ).toMatchSnapshot();
	} );

	// Test case related to TC005 - Choose from device (stay in editor) - Successful upload
	// Reference: https://github.com/wordpress-mobile/test-cases/blob/trunk/test-cases/gutenberg/gallery.md#tc005
	it( 'successfully uploads items', async () => {
		const { notifyUploadingState, notifySucceedState } = setupMediaUpload();
		const { expectMediaPickerCall, mediaPickerCallback } =
			setupMediaPicker();

		// Initialize with an empty gallery
		const screen = await initializeWithGalleryBlock();
		const { galleryBlock, getByText } = screen;
		const { selectOption } = setupPicker( screen, MEDIA_OPTIONS );

		// Upload images from device
		fireEvent.press( getByText( 'Add media' ) );
		selectOption( 'Choose from device' );
		expectMediaPickerCall( 'DEVICE_MEDIA_LIBRARY', [ 'image' ], true );

		// Return media items picked
		await mediaPickerCallback( media[ 0 ], media[ 1 ] );

		// Check that gallery items are visible
		await triggerBlockListLayout( galleryBlock );
		const galleryItem1 = getGalleryItem( galleryBlock, 1 );
		const galleryItem2 = getGalleryItem( galleryBlock, 2 );
		expect( galleryItem1 ).toBeVisible();
		expect( galleryItem2 ).toBeVisible();

		// Check that images are showing a loading state
		await notifyUploadingState( media[ 0 ] );
		await notifyUploadingState( media[ 1 ] );
		expect( within( galleryItem1 ).getByTestId( 'spinner' ) ).toBeVisible();
		expect( within( galleryItem2 ).getByTestId( 'spinner' ) ).toBeVisible();

		// Notify that the media items upload succeeded
		await notifySucceedState( media[ 0 ] );
		await notifySucceedState( media[ 1 ] );

		expect( getEditorHtml() ).toMatchSnapshot();
	} );

	// Test case related to TC006 - Choose from device (stay in editor) - Failed upload
	// Reference: https://github.com/wordpress-mobile/test-cases/blob/trunk/test-cases/gutenberg/gallery.md#tc006
	it( 'handles failed uploads', async () => {
		const { notifyUploadingState, notifyFailedState } = setupMediaUpload();
		const { expectMediaPickerCall, mediaPickerCallback } =
			setupMediaPicker();

		// Initialize with an empty gallery
		const { galleryBlock, getByText } = await initializeWithGalleryBlock();

		// Upload images from device
		fireEvent.press( getByText( 'Add media' ) );
		fireEvent.press( getByText( 'Choose from device' ) );
		expectMediaPickerCall( 'DEVICE_MEDIA_LIBRARY', [ 'image' ], true );

		// Return media items picked
		await mediaPickerCallback( media[ 0 ], media[ 1 ] );

		// Check that gallery items are visible
		await triggerBlockListLayout( galleryBlock );
		const galleryItem1 = getGalleryItem( galleryBlock, 1 );
		const galleryItem2 = getGalleryItem( galleryBlock, 2 );
		expect( galleryItem1 ).toBeVisible();
		expect( galleryItem2 ).toBeVisible();

		// Check that images are showing a loading state
		await notifyUploadingState( media[ 0 ] );
		await notifyUploadingState( media[ 1 ] );
		expect( within( galleryItem1 ).getByTestId( 'spinner' ) ).toBeVisible();
		expect( within( galleryItem2 ).getByTestId( 'spinner' ) ).toBeVisible();

		// Notify that the media items uploads failed
		await notifyFailedState( media[ 0 ] );
		await notifyFailedState( media[ 1 ] );

		// Check that failed images provide the option to retry the upload
		fireEvent.press( galleryItem1 );
		fireEvent.press(
			within( galleryItem1 ).getByText( /Failed to insert media/ )
		);
		expect( requestImageFailedRetryDialog ).toHaveBeenCalledWith(
			media[ 0 ].localId
		);
		fireEvent.press( galleryItem2 );
		fireEvent.press(
			within( galleryItem2 ).getByText( /Failed to insert media/ )
		);
		expect( requestImageFailedRetryDialog ).toHaveBeenCalledWith(
			media[ 1 ].localId
		);

		expect( getEditorHtml() ).toMatchSnapshot();
	} );

	// Test case related to TC007 - Take a photo
	// Reference: https://github.com/wordpress-mobile/test-cases/blob/trunk/test-cases/gutenberg/gallery.md#tc007
	it( 'takes a photo', async () => {
		const { notifyUploadingState, notifySucceedState } = setupMediaUpload();
		const { expectMediaPickerCall, mediaPickerCallback } =
			setupMediaPicker();

		// Initialize with an empty gallery
		const { galleryBlock, getByText } = await initializeWithGalleryBlock();

		// Take a photo
		fireEvent.press( getByText( 'Add media' ) );
		fireEvent.press( getByText( 'Take a Photo' ) );
		expectMediaPickerCall( 'DEVICE_CAMERA', [ 'image' ], true );

		// Return media item from photo taken
		await mediaPickerCallback( media[ 0 ] );

		// Check gallery item is visible
		await triggerBlockListLayout( galleryBlock );
		const galleryItem = getGalleryItem( galleryBlock, 1 );
		expect( galleryItem ).toBeVisible();

		// Check image is showing a loading state
		await notifyUploadingState( media[ 0 ] );
		expect( within( galleryItem ).getByTestId( 'spinner' ) ).toBeVisible();

		// Notify that the media item upload succeeded
		await notifySucceedState( media[ 0 ] );

		expect( getEditorHtml() ).toMatchSnapshot();
	} );

	// Test case related to TC008 - Choose from the free photo library
	// Reference: https://github.com/wordpress-mobile/test-cases/blob/trunk/test-cases/gutenberg/gallery.md#tc008
	it( 'uploads from free photo library', async () => {
		const freePhotoMedia = [ ...media ].map( ( item, index ) => ( {
			...item,
			localUrl: `https://images.pexels.com/photos/110854/pexels-photo-${
				index + 1
			}.jpeg`,
		} ) );
		const { notifyUploadingState, notifySucceedState } = setupMediaUpload();
		const { expectMediaPickerCall, mediaPickerCallback } =
			setupMediaPicker();

		let otherMediaOptionsCallback;
		getOtherMediaOptions.mockImplementation( ( filter, callback ) => {
			otherMediaOptionsCallback = callback;
		} );

		// Initialize with an empty gallery
		const { galleryBlock, getByText } = await initializeWithGalleryBlock();

		// Notify other media options
		act( () =>
			otherMediaOptionsCallback( [
				{
					label: 'Free Photo Library',
					value: 'stock-photo-library',
				},
			] )
		);

		// Upload images from free photo library
		fireEvent.press( getByText( 'Add media' ) );
		fireEvent.press( getByText( 'Free Photo Library' ) );
		expectMediaPickerCall( 'stock-photo-library', [ 'image' ], true );

		// Return media items picked
		await act( async () =>
			mediaPickerCallback( freePhotoMedia[ 0 ], freePhotoMedia[ 1 ] )
		);

		// Check that gallery items are visible
		await triggerBlockListLayout( galleryBlock );
		const galleryItem1 = getGalleryItem( galleryBlock, 1 );
		const galleryItem2 = getGalleryItem( galleryBlock, 2 );
		expect( galleryItem1 ).toBeVisible();
		expect( galleryItem2 ).toBeVisible();

		// Check that images are showing a loading state
		await notifyUploadingState( freePhotoMedia[ 0 ] );
		await notifyUploadingState( freePhotoMedia[ 1 ] );
		expect( within( galleryItem1 ).getByTestId( 'spinner' ) ).toBeVisible();
		expect( within( galleryItem2 ).getByTestId( 'spinner' ) ).toBeVisible();

		// Notify that the media items upload succeeded
		await notifySucceedState( freePhotoMedia[ 0 ] );
		await notifySucceedState( freePhotoMedia[ 1 ] );

		expect( getEditorHtml() ).toMatchSnapshot();
	} );

	// Test case related to TC009 - Choose from device (stay in editor) - Cancel upload
	// Reference: https://github.com/wordpress-mobile/test-cases/blob/trunk/test-cases/gutenberg/gallery.md#tc009
	it( 'cancels uploads', async () => {
		const { notifyUploadingState, notifyResetState } = setupMediaUpload();
		const { expectMediaPickerCall, mediaPickerCallback } =
			setupMediaPicker();

		// Initialize with an empty gallery
		const { galleryBlock, getByText } = await initializeWithGalleryBlock();

		// Upload images from device
		fireEvent.press( getByText( 'Add media' ) );
		fireEvent.press( getByText( 'Choose from device' ) );
		expectMediaPickerCall( 'DEVICE_MEDIA_LIBRARY', [ 'image' ], true );

		// Return media items picked
		await mediaPickerCallback( media[ 0 ], media[ 1 ] );

		// Check that gallery items are visible
		await triggerBlockListLayout( galleryBlock );
		const galleryItem1 = getGalleryItem( galleryBlock, 1 );
		const galleryItem2 = getGalleryItem( galleryBlock, 2 );
		expect( galleryItem1 ).toBeVisible();
		expect( galleryItem2 ).toBeVisible();

		// Check that images are showing a loading state
		await notifyUploadingState( media[ 0 ] );
		await notifyUploadingState( media[ 1 ] );
		expect( within( galleryItem1 ).getByTestId( 'spinner' ) ).toBeVisible();
		expect( within( galleryItem2 ).getByTestId( 'spinner' ) ).toBeVisible();

		// Cancel uploads
		fireEvent.press( galleryItem1 );
		fireEvent.press( within( galleryItem1 ).getByTestId( 'spinner' ) );
		expect( requestImageUploadCancelDialog ).toHaveBeenCalledWith(
			media[ 0 ].localId
		);
		await notifyResetState( media[ 0 ] );

		fireEvent.press( galleryItem2 );
		fireEvent.press( within( galleryItem2 ).getByTestId( 'spinner' ) );
		expect( requestImageUploadCancelDialog ).toHaveBeenCalledWith(
			media[ 1 ].localId
		);
		await notifyResetState( media[ 1 ] );

		expect( getEditorHtml() ).toMatchSnapshot();
	} );

	// Test case related to TC010 - Rearrange images in Gallery
	// Reference: https://github.com/wordpress-mobile/test-cases/blob/trunk/test-cases/gutenberg/gallery.md#tc010
	it( 'rearranges gallery items', async () => {
		// Initialize with a gallery that contains three items
		const { getByLabelText, galleryBlock } =
			await initializeWithGalleryBlock( {
				numberOfItems: 3,
				media,
			} );

		// Rearrange items (final disposition will be: Image 3 - Image 1 - Image 2)
		const galleryItem1 = getGalleryItem( galleryBlock, 1 );
		const galleryItem3 = getGalleryItem( galleryBlock, 3 );

		fireEvent.press( galleryItem3 );
		await act( () =>
			fireEvent.press(
				getByLabelText(
					/Move block left from position 3 to position 2/
				)
			)
		);

		fireEvent.press( galleryItem1 );
		await act( () =>
			fireEvent.press(
				getByLabelText(
					/Move block right from position 1 to position 2/
				)
			)
		);

		expect( getEditorHtml() ).toMatchSnapshot();
	} );

	// Test case related to TC011 - Choose from Other Apps (iOS Files App)
	// Reference: https://github.com/wordpress-mobile/test-cases/blob/trunk/test-cases/gutenberg/gallery.md#tc011
	it( 'uploads from other apps', async () => {
		const otherAppsMedia = [ ...media ].map( ( item, index ) => ( {
			...item,
			localUrl: `file:///IMG_${ index + 1 }.JPG`,
		} ) );
		const { notifyUploadingState, notifySucceedState } = setupMediaUpload();
		const { expectMediaPickerCall, mediaPickerCallback } =
			setupMediaPicker();

		let otherMediaOptionsCallback;
		getOtherMediaOptions.mockImplementation( ( filter, callback ) => {
			otherMediaOptionsCallback = callback;
		} );

		// Initialize with an empty gallery
		const { galleryBlock, getByText } = await initializeWithGalleryBlock();

		// Notify other media options
		act( () =>
			otherMediaOptionsCallback( [
				{ label: 'Other Apps', value: 'other-files' },
			] )
		);

		// Upload images from other apps
		fireEvent.press( getByText( 'Add media' ) );
		fireEvent.press( getByText( 'Other Apps' ) );
		expectMediaPickerCall( 'other-files', [ 'image' ], true );

		// Return media items picked
		await mediaPickerCallback( otherAppsMedia[ 0 ], otherAppsMedia[ 1 ] );

		// Check that gallery items are visible
		await triggerBlockListLayout( galleryBlock );
		const galleryItem1 = getGalleryItem( galleryBlock, 1 );
		const galleryItem2 = getGalleryItem( galleryBlock, 2 );
		expect( galleryItem1 ).toBeVisible();
		expect( galleryItem2 ).toBeVisible();

		// Check that images are showing a loading state
		await notifyUploadingState( otherAppsMedia[ 0 ] );
		await notifyUploadingState( otherAppsMedia[ 1 ] );
		expect( within( galleryItem1 ).getByTestId( 'spinner' ) ).toBeVisible();
		expect( within( galleryItem2 ).getByTestId( 'spinner' ) ).toBeVisible();

		// Notify that the media items upload succeeded
		await notifySucceedState( otherAppsMedia[ 0 ] );
		await notifySucceedState( otherAppsMedia[ 1 ] );

		expect( getEditorHtml() ).toMatchSnapshot();
	} );

	// Test case related to TC012 - Settings - Link
	// Reference: https://github.com/wordpress-mobile/test-cases/blob/trunk/test-cases/gutenberg/gallery.md#tc012
	it( 'overrides "Link" setting of gallery items', async () => {
		// Initialize with a gallery that contains two items, the latter includes "linkDestination" attribute
		const screen = await initializeWithGalleryBlock( {
			html: `<!-- wp:gallery {"linkTo":"none"} -->
		<figure class="wp-block-gallery has-nested-images columns-default is-cropped"><!-- wp:image {"id":${ media[ 0 ].localId }} -->
		<figure class="wp-block-image"><img src="${ media[ 0 ].localUrl }" alt="" class="wp-image-${ media[ 0 ].localId }"/></figure>
		<!-- /wp:image -->

		<!-- wp:image {"id":${ media[ 1 ].localId },"linkDestination":"attachment"} -->
		<figure class="wp-block-image"><img src="${ media[ 1 ].localUrl }" alt="" class="wp-image-${ media[ 1 ].localId }"/></figure>
		<!-- /wp:image --></figure>
		<!-- /wp:gallery -->`,
			numberOfItems: 2,
		} );
		const { getByText } = screen;

		// Set "Link" setting via Gallery block settings
		await openBlockSettings( screen );
<<<<<<< HEAD
		fireEvent.press( getByText( 'Link to' ) );
=======
		fireEvent.press( getByText( 'Link' ) );
>>>>>>> e744018a
		fireEvent.press( getByText( 'Link images to media files' ) );

		expect( getEditorHtml() ).toMatchSnapshot();
	} );

	it( 'does not display MediaReplaceFlow component within the block toolbar', async () => {
		const screen = await initializeWithGalleryBlock( {
			numberOfItems: 3,
			media,
		} );
		const { queryByTestId } = screen;

		fireEvent.press( getBlock( screen, 'Gallery' ) );

		// Expect the native MediaReplaceFlow component to not be present in the block toolbar
		const mediaReplaceFlow = queryByTestId( 'media-replace-flow' );
		expect( mediaReplaceFlow ).toBeNull();
	} );

	// Test cases related to TC013 - Settings - Columns
	// Reference: https://github.com/wordpress-mobile/test-cases/blob/trunk/test-cases/gutenberg/gallery.md#tc013
	describe( 'Columns setting', () => {
		it( 'does not increment due to maximum value', async () => {
			// Initialize with a gallery that contains three items
			const screen = await initializeWithGalleryBlock( {
				numberOfItems: 3,
				media,
			} );
			const { getByLabelText } = screen;

			await openBlockSettings( screen );

			// Can't increment due to maximum value
			// NOTE: Default columns value is 3
			fireEvent(
				getByLabelText( /Columns\. Value is 3/ ),
				'accessibilityAction',
				{
					nativeEvent: { actionName: 'increment' },
				}
			);
			expect( getEditorHtml() ).toMatchSnapshot();
		} );

		it( 'decrements columns', async () => {
			// Initialize with a gallery that contains three items
			const screen = await initializeWithGalleryBlock( {
				numberOfItems: 3,
				media,
			} );
			const { getByLabelText } = screen;

			await openBlockSettings( screen );

			// Decrement columns
			fireEvent(
				getByLabelText( /Columns\. Value is 3/ ),
				'accessibilityAction',
				{
					nativeEvent: { actionName: 'decrement' },
				}
			);
			expect( getEditorHtml() ).toMatchSnapshot();
		} );
	} );

	// Test case related to TC014 - Settings - Crop images
	// Reference: https://github.com/wordpress-mobile/test-cases/blob/trunk/test-cases/gutenberg/gallery.md#tc014
	it( 'disables crop images setting', async () => {
		// Initialize with a gallery that contains one item
		const screen = await initializeWithGalleryBlock( {
			numberOfItems: 1,
			media,
		} );
		const { getByText } = screen;

		await openBlockSettings( screen );

		// Disable crop images setting
		fireEvent.press( getByText( 'Crop images to fit' ) );
		expect( getEditorHtml() ).toMatchSnapshot();
	} );
} );<|MERGE_RESOLUTION|>--- conflicted
+++ resolved
@@ -614,11 +614,7 @@
 
 		// Set "Link" setting via Gallery block settings
 		await openBlockSettings( screen );
-<<<<<<< HEAD
-		fireEvent.press( getByText( 'Link to' ) );
-=======
 		fireEvent.press( getByText( 'Link' ) );
->>>>>>> e744018a
 		fireEvent.press( getByText( 'Link images to media files' ) );
 
 		expect( getEditorHtml() ).toMatchSnapshot();
