<?php
/**
 * Typography block support flag.
 *
 * @package gutenberg
 */

/**
 * Registers the style and typography block attributes for block types that support it.
 *
 * @param WP_Block_Type $block_type Block Type.
 */
function gutenberg_register_typography_support( $block_type ) {
	if ( ! $block_type instanceof WP_Block_Type ) {
		return;
	}

	$typography_supports = $block_type->supports['typography'] ?? false;
	if ( ! $typography_supports ) {
		return;
	}

	$has_font_family_support     = $typography_supports['__experimentalFontFamily'] ?? false;
	$has_font_size_support       = $typography_supports['fontSize'] ?? false;
	$has_font_style_support      = $typography_supports['__experimentalFontStyle'] ?? false;
	$has_font_weight_support     = $typography_supports['__experimentalFontWeight'] ?? false;
	$has_letter_spacing_support  = $typography_supports['__experimentalLetterSpacing'] ?? false;
	$has_line_height_support     = $typography_supports['lineHeight'] ?? false;
	$has_text_align_support      = $typography_supports['textAlign'] ?? false;
	$has_text_columns_support    = $typography_supports['textColumns'] ?? false;
	$has_text_decoration_support = $typography_supports['__experimentalTextDecoration'] ?? false;
	$has_text_transform_support  = $typography_supports['__experimentalTextTransform'] ?? false;
	$has_writing_mode_support    = $typography_supports['__experimentalWritingMode'] ?? false;

	$has_typography_support = $has_font_family_support
		|| $has_font_size_support
		|| $has_font_style_support
		|| $has_font_weight_support
		|| $has_letter_spacing_support
		|| $has_line_height_support
		|| $has_text_align_support
		|| $has_text_columns_support
		|| $has_text_decoration_support
		|| $has_text_transform_support
		|| $has_writing_mode_support;

	if ( ! $block_type->attributes ) {
		$block_type->attributes = array();
	}

	if ( $has_typography_support && ! array_key_exists( 'style', $block_type->attributes ) ) {
		$block_type->attributes['style'] = array(
			'type' => 'object',
		);
	}

	if ( $has_font_size_support && ! array_key_exists( 'fontSize', $block_type->attributes ) ) {
		$block_type->attributes['fontSize'] = array(
			'type' => 'string',
		);
	}

	if ( $has_font_family_support && ! array_key_exists( 'fontFamily', $block_type->attributes ) ) {
		$block_type->attributes['fontFamily'] = array(
			'type' => 'string',
		);
	}
}

/**
 * Add CSS classes and inline styles for typography features such as font sizes
 * to the incoming attributes array. This will be applied to the block markup in
 * the front-end.
 *
 * @param  WP_Block_Type $block_type       Block type.
 * @param  array         $block_attributes Block attributes.
 *
 * @return array Typography CSS classes and inline styles.
 */
function gutenberg_apply_typography_support( $block_type, $block_attributes ) {
	if ( ! $block_type instanceof WP_Block_Type ) {
		return array();
	}

	$typography_supports = $block_type->supports['typography'] ?? false;
	if ( ! $typography_supports ) {
		return array();
	}

	if ( wp_should_skip_block_supports_serialization( $block_type, 'typography' ) ) {
		return array();
	}

<<<<<<< HEAD
	$has_font_family_support      = $typography_supports['__experimentalFontFamily'] ?? false;
	$has_font_size_support        = $typography_supports['fontSize'] ?? false;
	$has_font_style_support       = $typography_supports['__experimentalFontStyle'] ?? false;
	$has_font_weight_support      = $typography_supports['__experimentalFontWeight'] ?? false;
	$has_letter_spacing_support   = $typography_supports['__experimentalLetterSpacing'] ?? false;
	$has_line_height_support      = $typography_supports['lineHeight'] ?? false;
	$has_text_columns_support     = $typography_supports['textColumns'] ?? false;
	$has_text_decoration_support  = $typography_supports['__experimentalTextDecoration'] ?? false;
	$has_text_transform_support   = $typography_supports['__experimentalTextTransform'] ?? false;
	$has_writing_mode_support     = $typography_supports['__experimentalWritingMode'] ?? false;
	$has_text_orientation_support = $typography_supports['__experimentalTextOrientation'] ?? false;
=======
	$has_font_family_support     = $typography_supports['__experimentalFontFamily'] ?? false;
	$has_font_size_support       = $typography_supports['fontSize'] ?? false;
	$has_font_style_support      = $typography_supports['__experimentalFontStyle'] ?? false;
	$has_font_weight_support     = $typography_supports['__experimentalFontWeight'] ?? false;
	$has_letter_spacing_support  = $typography_supports['__experimentalLetterSpacing'] ?? false;
	$has_line_height_support     = $typography_supports['lineHeight'] ?? false;
	$has_text_align_support      = $typography_supports['textAlign'] ?? false;
	$has_text_columns_support    = $typography_supports['textColumns'] ?? false;
	$has_text_decoration_support = $typography_supports['__experimentalTextDecoration'] ?? false;
	$has_text_transform_support  = $typography_supports['__experimentalTextTransform'] ?? false;
	$has_writing_mode_support    = $typography_supports['__experimentalWritingMode'] ?? false;
>>>>>>> 058cc370

	// Whether to skip individual block support features.
	$should_skip_font_size       = wp_should_skip_block_supports_serialization( $block_type, 'typography', 'fontSize' );
	$should_skip_font_family     = wp_should_skip_block_supports_serialization( $block_type, 'typography', 'fontFamily' );
	$should_skip_font_style      = wp_should_skip_block_supports_serialization( $block_type, 'typography', 'fontStyle' );
	$should_skip_font_weight     = wp_should_skip_block_supports_serialization( $block_type, 'typography', 'fontWeight' );
	$should_skip_line_height     = wp_should_skip_block_supports_serialization( $block_type, 'typography', 'lineHeight' );
	$should_skip_text_align      = wp_should_skip_block_supports_serialization( $block_type, 'typography', 'textAlign' );
	$should_skip_text_columns    = wp_should_skip_block_supports_serialization( $block_type, 'typography', 'textColumns' );
	$should_skip_text_decoration = wp_should_skip_block_supports_serialization( $block_type, 'typography', 'textDecoration' );
	$should_skip_text_transform  = wp_should_skip_block_supports_serialization( $block_type, 'typography', 'textTransform' );
	$should_skip_letter_spacing  = wp_should_skip_block_supports_serialization( $block_type, 'typography', 'letterSpacing' );
	$should_skip_writing_mode    = wp_should_skip_block_supports_serialization( $block_type, 'typography', 'writingMode' );
	$should_skip_text_orentation = wp_should_skip_block_supports_serialization( $block_type, 'typography', 'textOrientation' );

	$typography_block_styles = array();
	if ( $has_font_size_support && ! $should_skip_font_size ) {
		$preset_font_size                    = array_key_exists( 'fontSize', $block_attributes ) ? "var:preset|font-size|{$block_attributes['fontSize']}" : null;
		$custom_font_size                    = isset( $block_attributes['style']['typography']['fontSize'] ) ? $block_attributes['style']['typography']['fontSize'] : null;
		$typography_block_styles['fontSize'] = $preset_font_size ? $preset_font_size : gutenberg_get_typography_font_size_value(
			array(
				'size' => $custom_font_size,
			)
		);
	}

	if ( $has_font_family_support && ! $should_skip_font_family ) {
		$preset_font_family                    = array_key_exists( 'fontFamily', $block_attributes ) ? "var:preset|font-family|{$block_attributes['fontFamily']}" : null;
		$custom_font_family                    = isset( $block_attributes['style']['typography']['fontFamily'] ) ? gutenberg_typography_get_preset_inline_style_value( $block_attributes['style']['typography']['fontFamily'], 'font-family' ) : null;
		$typography_block_styles['fontFamily'] = $preset_font_family ? $preset_font_family : $custom_font_family;
	}

	if ( $has_font_style_support && ! $should_skip_font_style && isset( $block_attributes['style']['typography']['fontStyle'] ) ) {
		$typography_block_styles['fontStyle'] =
			gutenberg_typography_get_preset_inline_style_value( $block_attributes['style']['typography']['fontStyle'], 'font-style' );
	}

	if ( $has_font_weight_support && ! $should_skip_font_weight && isset( $block_attributes['style']['typography']['fontWeight'] ) ) {
		$typography_block_styles['fontWeight'] =
			gutenberg_typography_get_preset_inline_style_value( $block_attributes['style']['typography']['fontWeight'], 'font-weight' );
	}

	if ( $has_line_height_support && ! $should_skip_line_height ) {
			$typography_block_styles['lineHeight'] = $block_attributes['style']['typography']['lineHeight'] ?? null;
	}

	if ( $has_text_align_support && ! $should_skip_text_align ) {
			$typography_block_styles['textAlign'] = $block_attributes['style']['typography']['textAlign'] ?? null;
	}

	if ( $has_text_columns_support && ! $should_skip_text_columns && isset( $block_attributes['style']['typography']['textColumns'] ) ) {
		$typography_block_styles['textColumns'] = $block_attributes['style']['typography']['textColumns'] ?? null;
	}

	if ( $has_text_decoration_support && ! $should_skip_text_decoration && isset( $block_attributes['style']['typography']['textDecoration'] ) ) {
		$typography_block_styles['textDecoration'] =
			gutenberg_typography_get_preset_inline_style_value( $block_attributes['style']['typography']['textDecoration'], 'text-decoration' );
	}

	if ( $has_text_transform_support && ! $should_skip_text_transform && isset( $block_attributes['style']['typography']['textTransform'] ) ) {
		$typography_block_styles['textTransform'] =
			gutenberg_typography_get_preset_inline_style_value( $block_attributes['style']['typography']['textTransform'], 'text-transform' );
	}

	if ( $has_letter_spacing_support && ! $should_skip_letter_spacing && isset( $block_attributes['style']['typography']['letterSpacing'] ) ) {
		$typography_block_styles['letterSpacing'] =
			gutenberg_typography_get_preset_inline_style_value( $block_attributes['style']['typography']['letterSpacing'], 'letter-spacing' );
	}

	if ( $has_writing_mode_support && ! $should_skip_writing_mode && isset( $block_attributes['style']['typography']['writingMode'] ) ) {
		$typography_block_styles['writingMode'] = $block_attributes['style']['typography']['writingMode'] ?? null;
		// Text orientation requires writing mode to be set.
		if ( $has_text_orientation_support && ! $should_skip_text_orentation && isset( $block_attributes['style']['typography']['textOrientation'] ) ) {
			$typography_block_styles['textOrientation'] = _wp_array_get( $block_attributes, array( 'style', 'typography', 'textOrientation' ), null );
		}
	}

	$attributes = array();
	$classnames = array();
	$styles     = gutenberg_style_engine_get_styles(
		array( 'typography' => $typography_block_styles ),
		array( 'convert_vars_to_classnames' => true )
	);

	if ( ! empty( $styles['classnames'] ) ) {
		$classnames[] = $styles['classnames'];
	}

	if ( $has_text_align_support && ! $should_skip_text_align && isset( $block_attributes['style']['typography']['textAlign'] ) ) {
		$classnames[] = 'has-text-align-' . $block_attributes['style']['typography']['textAlign'];
	}

	if ( ! empty( $classnames ) ) {
		$attributes['class'] = implode( ' ', $classnames );
	}

	if ( ! empty( $styles['css'] ) ) {
		$attributes['style'] = $styles['css'];
	}

	return $attributes;
}

/**
 * Generates an inline style value for a typography feature e.g. text decoration,
 * text transform, and font style.
 *
 * Note: This function is for backwards compatibility.
 * * It is necessary to parse older blocks whose typography styles contain presets.
 * * It mostly replaces the deprecated `wp_typography_get_css_variable_inline_style()`,
 *   but skips compiling a CSS declaration as the style engine takes over this role.
 *
 * @link https://github.com/wordpress/gutenberg/pull/27555
 *
 * @since 6.1.0
 *
 * @param string $style_value  A raw style value for a single typography feature from a block's style attribute.
 * @param string $css_property Slug for the CSS property the inline style sets.
 * @return string A CSS inline style value.
 */
function gutenberg_typography_get_preset_inline_style_value( $style_value, $css_property ) {
	// If the style value is not a preset CSS variable go no further.
	if ( empty( $style_value ) || ! str_contains( $style_value, "var:preset|{$css_property}|" ) ) {
		return $style_value;
	}

	/*
	 * For backwards compatibility.
	 * Presets were removed in WordPress/gutenberg#27555.
	 * We have a preset CSS variable as the style.
	 * Get the style value from the string and return CSS style.
	 */
	$index_to_splice = strrpos( $style_value, '|' ) + 1;
	$slug            = _wp_to_kebab_case( substr( $style_value, $index_to_splice ) );

	// Return the actual CSS inline style value e.g. `var(--wp--preset--text-decoration--underline);`.
	return sprintf( 'var(--wp--preset--%s--%s);', $css_property, $slug );
}

/**
 * Renders typography styles/content to the block wrapper.
 *
 * @param  string $block_content Rendered block content.
 * @param  array  $block         Block object.
 * @return string                Filtered block content.
 */
function gutenberg_render_typography_support( $block_content, $block ) {
	if ( ! isset( $block['attrs']['style']['typography']['fontSize'] ) ) {
		return $block_content;
	}

	$custom_font_size = $block['attrs']['style']['typography']['fontSize'];
	$fluid_font_size  = gutenberg_get_typography_font_size_value( array( 'size' => $custom_font_size ) );

	/*
	 * Checks that $fluid_font_size does not match $custom_font_size,
	 * which means it's been mutated by the fluid font size functions.
	 */
	if ( ! empty( $fluid_font_size ) && $fluid_font_size !== $custom_font_size ) {
		// Replaces the first instance of `font-size:$custom_font_size` with `font-size:$fluid_font_size`.
		return preg_replace( '/font-size\s*:\s*' . preg_quote( $custom_font_size, '/' ) . '\s*;?/', 'font-size:' . esc_attr( $fluid_font_size ) . ';', $block_content, 1 );
	}

	return $block_content;
}

/**
 * Internal method that checks a string for a unit and value and returns an array consisting of `'value'` and `'unit'`, e.g., [ '42', 'rem' ].
 * A raw font size of `value + unit` is expected. If the value is a number, it will convert to `value + 'px'`.
 *
 * @access private
 *
 * @param string|int|float $raw_value Raw size value from theme.json.
 * @param array            $options   {
 *     Optional. An associative array of options. Default is empty array.
 *
 *     @type string        $coerce_to        Coerce the value to rem or px. Default `'rem'`.
 *     @type int           $root_size_value  Value of root font size for rem|em <-> px conversion. Default `16`.
 *     @type array<string> $acceptable_units An array of font size units. Default `[ 'rem', 'px', 'em' ]`;
 * }
 * @return array An array consisting of `'value'` and `'unit'` properties.
 */
function gutenberg_get_typography_value_and_unit( $raw_value, $options = array() ) {
	if ( ! is_string( $raw_value ) && ! is_int( $raw_value ) && ! is_float( $raw_value ) ) {
		_doing_it_wrong(
			__FUNCTION__,
			__( 'Raw size value must be a string, integer or a float.', 'gutenberg' ),
			'6.1.0'
		);
		return null;
	}

	if ( empty( $raw_value ) ) {
		return null;
	}

	// Converts numeric values to pixel values by default.
	if ( is_numeric( $raw_value ) ) {
		$raw_value = $raw_value . 'px';
	}

	$defaults = array(
		'coerce_to'        => '',
		'root_size_value'  => 16,
		'acceptable_units' => array( 'rem', 'px', 'em' ),
	);

	$options = wp_parse_args( $options, $defaults );

	$acceptable_units_group = implode( '|', $options['acceptable_units'] );
	$pattern                = '/^(\d*\.?\d+)(' . $acceptable_units_group . '){1,1}$/';

	preg_match( $pattern, $raw_value, $matches );

	// We need a number value and a px or rem unit.
	if ( ! isset( $matches[1] ) || ! isset( $matches[2] ) ) {
		return null;
	}

	$value = $matches[1];
	$unit  = $matches[2];

	// Default browser font size. Later we could inject some JS to compute this `getComputedStyle( document.querySelector( "html" ) ).fontSize`.
	if ( 'px' === $options['coerce_to'] && ( 'em' === $unit || 'rem' === $unit ) ) {
		$value = $value * $options['root_size_value'];
		$unit  = $options['coerce_to'];
	}

	if ( 'px' === $unit && ( 'em' === $options['coerce_to'] || 'rem' === $options['coerce_to'] ) ) {
		$value = $value / $options['root_size_value'];
		$unit  = $options['coerce_to'];
	}

	/*
	 * No calculation is required if swapping between em and rem yet,
	 * since we assume a root size value. Later we might like to differentiate between
	 * :root font size (rem) and parent element font size (em) relativity.
	 */
	if ( ( 'em' === $options['coerce_to'] || 'rem' === $options['coerce_to'] ) && ( 'em' === $unit || 'rem' === $unit ) ) {
		$unit = $options['coerce_to'];
	}

	return array(
		'value' => round( $value, 3 ),
		'unit'  => $unit,
	);
}

/**
 * Internal implementation of clamp() based on available min/max viewport width, and min/max font sizes.
 *
 * @access private
 *
 * @param array $args {
 *     Optional. An associative array of values to calculate a fluid formula for font size. Default is empty array.
 *
 *     @type string $maximum_viewport_width Maximum size up to which type will have fluidity.
 *     @type string $minimum_viewport_width Minimum viewport size from which type will have fluidity.
 *     @type string $maximum_font_size      Maximum font size for any clamp() calculation.
 *     @type string $minimum_font_size      Minimum font size for any clamp() calculation.
 *     @type int    $scale_factor           A scale factor to determine how fast a font scales within boundaries.
 * }
 * @return string|null A font-size value using clamp().
 */
function gutenberg_get_computed_fluid_typography_value( $args = array() ) {
	$maximum_viewport_width_raw = isset( $args['maximum_viewport_width'] ) ? $args['maximum_viewport_width'] : null;
	$minimum_viewport_width_raw = isset( $args['minimum_viewport_width'] ) ? $args['minimum_viewport_width'] : null;
	$maximum_font_size_raw      = isset( $args['maximum_font_size'] ) ? $args['maximum_font_size'] : null;
	$minimum_font_size_raw      = isset( $args['minimum_font_size'] ) ? $args['minimum_font_size'] : null;
	$scale_factor               = isset( $args['scale_factor'] ) ? $args['scale_factor'] : null;

	// Normalizes the minimum font size in order to use the value for calculations.
	$minimum_font_size = gutenberg_get_typography_value_and_unit( $minimum_font_size_raw );

	/*
	 * We get a 'preferred' unit to keep units consistent when calculating,
	 * otherwise the result will not be accurate.
	 */
	$font_size_unit = isset( $minimum_font_size['unit'] ) ? $minimum_font_size['unit'] : 'rem';

	// Grabs the maximum font size and normalize it in order to use the value for calculations.
	$maximum_font_size = gutenberg_get_typography_value_and_unit(
		$maximum_font_size_raw,
		array(
			'coerce_to' => $font_size_unit,
		)
	);

	// Checks for mandatory min and max sizes, and protects against unsupported units.
	if ( ! $maximum_font_size || ! $minimum_font_size ) {
		return null;
	}

	// Uses rem for accessible fluid target font scaling.
	$minimum_font_size_rem = gutenberg_get_typography_value_and_unit(
		$minimum_font_size_raw,
		array(
			'coerce_to' => 'rem',
		)
	);

	// Viewport widths defined for fluid typography. Normalize units.
	$maximum_viewport_width = gutenberg_get_typography_value_and_unit(
		$maximum_viewport_width_raw,
		array(
			'coerce_to' => $font_size_unit,
		)
	);

	$minimum_viewport_width = gutenberg_get_typography_value_and_unit(
		$minimum_viewport_width_raw,
		array(
			'coerce_to' => $font_size_unit,
		)
	);

	// Protects against unsupported units in min and max viewport widths.
	if ( ! $minimum_viewport_width || ! $maximum_viewport_width ) {
		return null;
	}

	// Calculates the linear factor denominator. If it's 0, we cannot calculate a fluid value.
	$linear_factor_denominator = $maximum_viewport_width['value'] - $minimum_viewport_width['value'];
	if ( empty( $linear_factor_denominator ) ) {
		return null;
	}

	/*
	 * Build CSS rule.
	 * Borrowed from https://websemantics.uk/tools/responsive-font-calculator/.
	 */
	$view_port_width_offset = round( $minimum_viewport_width['value'] / 100, 3 ) . $font_size_unit;
	$linear_factor          = 100 * ( ( $maximum_font_size['value'] - $minimum_font_size['value'] ) / ( $linear_factor_denominator ) );
	$linear_factor_scaled   = round( $linear_factor * $scale_factor, 3 );
	$linear_factor_scaled   = empty( $linear_factor_scaled ) ? 1 : $linear_factor_scaled;
	$fluid_target_font_size = implode( '', $minimum_font_size_rem ) . " + ((1vw - $view_port_width_offset) * $linear_factor_scaled)";

	return "clamp($minimum_font_size_raw, $fluid_target_font_size, $maximum_font_size_raw)";
}


/**
 * Returns a font-size value based on a given font-size preset.
 * Takes into account fluid typography parameters and attempts to return a CSS
 * formula depending on available, valid values.
 *
 * @since 6.1.0
 * @since 6.1.1 Adjusted rules for min and max font sizes.
 * @since 6.2.0 Added 'settings.typography.fluid.minFontSize' support.
 * @since 6.3.0 Using layout.wideSize as max viewport width, and logarithmic scale factor to calculate minimum font scale.
 * @since 6.4.0 Added configurable min and max viewport width values to the typography.fluid theme.json schema.
 * @since 6.6.0 Deprecated bool argument $should_use_fluid_typography.
 *
 * @param array $preset       {
 *     Required. fontSizes preset value as seen in theme.json.
 *
 *     @type string           $name Name of the font size preset.
 *     @type string           $slug Kebab-case unique identifier for the font size preset.
 *     @type string|int|float $size CSS font-size value, including units where applicable.
 * }
 * @param bool|array $settings Optional Theme JSON settings array that overrides any global theme settings.
 *                             Default is `array()`.
 *
 * @return string|null Font-size value or `null` if a size is not passed in $preset.
 */
function gutenberg_get_typography_font_size_value( $preset, $settings = array() ) {
	if ( ! isset( $preset['size'] ) ) {
		return null;
	}

	/*
	 * Catches empty values and 0/'0'.
	 * Fluid calculations cannot be performed on 0.
	 */
	if ( empty( $preset['size'] ) ) {
		return $preset['size'];
	}

	/*
	 * Backwards compatibility since 6.5.
	 * As a bool (deprecated since 6.5), $settings acts as an override to switch fluid typography "on" (`true`) or "off" (`false`).
	 */
	if ( is_bool( $settings ) ) {
		_deprecated_argument( __FUNCTION__, '6.6.0', __( '`boolean` type for second argument `$settings` is deprecated. Use `array()` instead.', 'gutenberg' ) );
		$settings = array(
			'typography' => array(
				'fluid' => $settings,
			),
		);
	}

	// Fallback to global settings as default.
	$global_settings             = gutenberg_get_global_settings();
	$settings                    = wp_parse_args(
		$settings,
		$global_settings
	);
	$typography_settings         = isset( $settings['typography'] ) ? $settings['typography'] : array();
	$should_use_fluid_typography = ! empty( $typography_settings['fluid'] );

	if ( ! $should_use_fluid_typography ) {
		return $preset['size'];
	}

	// $typography_settings['fluid'] can be a bool or an array. Normalize to array.
	$fluid_settings  = is_array( $typography_settings['fluid'] ) ? $typography_settings['fluid'] : array();
	$layout_settings = isset( $settings['layout'] ) ? $settings['layout'] : array();

	// Defaults.
	$default_maximum_viewport_width       = '1600px';
	$default_minimum_viewport_width       = '320px';
	$default_minimum_font_size_factor_max = 0.75;
	$default_minimum_font_size_factor_min = 0.25;
	$default_scale_factor                 = 1;
	$default_minimum_font_size_limit      = '14px';

	// Defaults overrides.
	$minimum_viewport_width = isset( $fluid_settings['minViewportWidth'] ) ? $fluid_settings['minViewportWidth'] : $default_minimum_viewport_width;
	$maximum_viewport_width = isset( $layout_settings['wideSize'] ) && ! empty( gutenberg_get_typography_value_and_unit( $layout_settings['wideSize'] ) ) ? $layout_settings['wideSize'] : $default_maximum_viewport_width;
	if ( isset( $fluid_settings['maxViewportWidth'] ) ) {
		$maximum_viewport_width = $fluid_settings['maxViewportWidth'];
	}
	$has_min_font_size       = isset( $fluid_settings['minFontSize'] ) && ! empty( gutenberg_get_typography_value_and_unit( $fluid_settings['minFontSize'] ) );
	$minimum_font_size_limit = $has_min_font_size ? $fluid_settings['minFontSize'] : $default_minimum_font_size_limit;

	// Font sizes.
	$fluid_font_size_settings = isset( $preset['fluid'] ) ? $preset['fluid'] : null;

	// A font size has explicitly bypassed fluid calculations.
	if ( false === $fluid_font_size_settings ) {
		return $preset['size'];
	}

	// Try to grab explicit min and max fluid font sizes.
	$minimum_font_size_raw = isset( $fluid_font_size_settings['min'] ) ? $fluid_font_size_settings['min'] : null;
	$maximum_font_size_raw = isset( $fluid_font_size_settings['max'] ) ? $fluid_font_size_settings['max'] : null;

	// Font sizes.
	$preferred_size = gutenberg_get_typography_value_and_unit( $preset['size'] );

	// Protects against unsupported units.
	if ( empty( $preferred_size['unit'] ) ) {
		return $preset['size'];
	}

	// Parses the minimum font size limit, so we can perform checks using it.
	$minimum_font_size_limit = gutenberg_get_typography_value_and_unit(
		$minimum_font_size_limit,
		array(
			'coerce_to' => $preferred_size['unit'],
		)
	);

	// Don't enforce minimum font size if a font size has explicitly set a min and max value.
	if ( ! empty( $minimum_font_size_limit ) && ( ! $minimum_font_size_raw && ! $maximum_font_size_raw ) ) {
		/*
		 * If a minimum size was not passed to this function
		 * and the user-defined font size is lower than $minimum_font_size_limit,
		 * do not calculate a fluid value.
		 */
		if ( $preferred_size['value'] <= $minimum_font_size_limit['value'] ) {
			return $preset['size'];
		}
	}

	// If no fluid max font size is available use the incoming value.
	if ( ! $maximum_font_size_raw ) {
		$maximum_font_size_raw = $preferred_size['value'] . $preferred_size['unit'];
	}

	/*
	 * If no minimumFontSize is provided, create one using
	 * the given font size multiplied by the min font size scale factor.
	 */
	if ( ! $minimum_font_size_raw ) {
		$preferred_font_size_in_px = 'px' === $preferred_size['unit'] ? $preferred_size['value'] : $preferred_size['value'] * 16;

		/*
		 * The scale factor is a multiplier that affects how quickly the curve will move towards the minimum,
		 * that is, how quickly the size factor reaches 0 given increasing font size values.
		 * For a - b * log2(), lower values of b will make the curve move towards the minimum faster.
		 * The scale factor is constrained between min and max values.
		 */
		$minimum_font_size_factor     = min( max( 1 - 0.075 * log( $preferred_font_size_in_px, 2 ), $default_minimum_font_size_factor_min ), $default_minimum_font_size_factor_max );
		$calculated_minimum_font_size = round( $preferred_size['value'] * $minimum_font_size_factor, 3 );

		// Only use calculated min font size if it's > $minimum_font_size_limit value.
		if ( ! empty( $minimum_font_size_limit ) && $calculated_minimum_font_size <= $minimum_font_size_limit['value'] ) {
			$minimum_font_size_raw = $minimum_font_size_limit['value'] . $minimum_font_size_limit['unit'];
		} else {
			$minimum_font_size_raw = $calculated_minimum_font_size . $preferred_size['unit'];
		}
	}

	$fluid_font_size_value = gutenberg_get_computed_fluid_typography_value(
		array(
			'minimum_viewport_width' => $minimum_viewport_width,
			'maximum_viewport_width' => $maximum_viewport_width,
			'minimum_font_size'      => $minimum_font_size_raw,
			'maximum_font_size'      => $maximum_font_size_raw,
			'scale_factor'           => $default_scale_factor,
		)
	);

	if ( ! empty( $fluid_font_size_value ) ) {
		return $fluid_font_size_value;
	}

	return $preset['size'];
}

// Register the block support.
WP_Block_Supports::get_instance()->register(
	'typography',
	array(
		'register_attribute' => 'gutenberg_register_typography_support',
		'apply'              => 'gutenberg_apply_typography_support',
	)
);

if ( function_exists( 'wp_render_typography_support' ) ) {
	remove_filter( 'render_block', 'wp_render_typography_support' );
}
add_filter( 'render_block', 'gutenberg_render_typography_support', 10, 2 );<|MERGE_RESOLUTION|>--- conflicted
+++ resolved
@@ -91,19 +91,6 @@
 		return array();
 	}
 
-<<<<<<< HEAD
-	$has_font_family_support      = $typography_supports['__experimentalFontFamily'] ?? false;
-	$has_font_size_support        = $typography_supports['fontSize'] ?? false;
-	$has_font_style_support       = $typography_supports['__experimentalFontStyle'] ?? false;
-	$has_font_weight_support      = $typography_supports['__experimentalFontWeight'] ?? false;
-	$has_letter_spacing_support   = $typography_supports['__experimentalLetterSpacing'] ?? false;
-	$has_line_height_support      = $typography_supports['lineHeight'] ?? false;
-	$has_text_columns_support     = $typography_supports['textColumns'] ?? false;
-	$has_text_decoration_support  = $typography_supports['__experimentalTextDecoration'] ?? false;
-	$has_text_transform_support   = $typography_supports['__experimentalTextTransform'] ?? false;
-	$has_writing_mode_support     = $typography_supports['__experimentalWritingMode'] ?? false;
-	$has_text_orientation_support = $typography_supports['__experimentalTextOrientation'] ?? false;
-=======
 	$has_font_family_support     = $typography_supports['__experimentalFontFamily'] ?? false;
 	$has_font_size_support       = $typography_supports['fontSize'] ?? false;
 	$has_font_style_support      = $typography_supports['__experimentalFontStyle'] ?? false;
@@ -115,7 +102,7 @@
 	$has_text_decoration_support = $typography_supports['__experimentalTextDecoration'] ?? false;
 	$has_text_transform_support  = $typography_supports['__experimentalTextTransform'] ?? false;
 	$has_writing_mode_support    = $typography_supports['__experimentalWritingMode'] ?? false;
->>>>>>> 058cc370
+  $has_text_orientation_support = $typography_supports['__experimentalTextOrientation'] ?? false;
 
 	// Whether to skip individual block support features.
 	$should_skip_font_size       = wp_should_skip_block_supports_serialization( $block_type, 'typography', 'fontSize' );
