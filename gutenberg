--- conflicted
+++ resolved
@@ -1,22 +1,3 @@
-<<<<<<< HEAD
-tree d95d4038f9ce80985b6d998b4ad75916fcf32c2d
-parent d2e4c57d9d02fbffc0c756b1937451c43bb81e75
-author Stefanos Togoulidis <stefanostogoulidis@gmail.com> 1559032774 +0300
-committer GitHub <noreply@github.com> 1559032774 +0300
-gpgsig -----BEGIN PGP SIGNATURE-----
- 
- wsBcBAABCAAQBQJc7PPGCRBK7hj4Ov3rIwAAdHIIAChmWrf/n3kHyZtlTq4mY6QN
- vrI6lDNFp2bYf+JkjgDANJiGApkNfnktrgnDYKSVQE0sy0W3MmDDziWvObeewtPB
- OnIGqstB8XGmKlK78HJ+cGzUp3Igudo5snRggXImm6AohlGsUmHwH79do5ftRKdB
- L9shBdqSnMlU0rwbX1YGTpF8rfWnefPCqHNqZBKqW4T1srrXVYlfAA+fgsVP//cT
- HpC0D1vLeCDYneEdGvZDRnyQmqWIbGNV6DAuF3KkrM1aaajtb9nN8ojQJqkgYS0d
- 8E8s7IUBwSuhl/Pi745yhUbIN9I6F4/4Gl3FfaKL4KBn0qN3oTZygjGUmgdROCU=
- =/Iuw
- -----END PGP SIGNATURE-----
- 
-
-Disable video, quote blocks but for development (#15856)
-=======
 tree 09e17803831ff7421ee6996167bcbdf7d38727b3
 parent 3f987b5968e287606f9f252b4db96d139df1d80a
 author Stefanos Togoulidis <stefanostogoulidis@gmail.com> 1559217642 +0300
@@ -35,22 +16,21 @@
 
 [RNMobile] Focus RichText on mount if block is selected and says so (#15878)
 
-* Focus RichText on mount if block is selected and says so
-
-Some blocks have multiple RichText or a RichText among other children.
-Example: Quote blocks has 2 RichTexts and Image block has a RichText for
-the caption. We want to control when and which of those RichTexts will
-request focus. On the web side, the DOM is used to search for a inputbox
-to focus but on RN, we don't have a DOM to search.
-
-Instead, this commit makes the assumption that a RichText always request
-focus if its parent has passed `true` in `isSelected` and only if the
-parent hasn't inhibited that behavior by using the `noFocusOnMount`
-prop.
-
-* Simplify the passing of noFocusOnMount
-
-* Fix grammar in comment
-
-* Rename prop to mark it as unstable
->>>>>>> 695b006c
+* Focus RichText on mount if block is selected and says so
+
+Some blocks have multiple RichText or a RichText among other children.
+Example: Quote blocks has 2 RichTexts and Image block has a RichText for
+the caption. We want to control when and which of those RichTexts will
+request focus. On the web side, the DOM is used to search for a inputbox
+to focus but on RN, we don't have a DOM to search.
+
+Instead, this commit makes the assumption that a RichText always request
+focus if its parent has passed `true` in `isSelected` and only if the
+parent hasn't inhibited that behavior by using the `noFocusOnMount`
+prop.
+
+* Simplify the passing of noFocusOnMount
+
+* Fix grammar in comment
+
+* Rename prop to mark it as unstable